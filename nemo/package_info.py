--- conflicted
+++ resolved
@@ -14,13 +14,8 @@
 
 
 MAJOR = 1
-<<<<<<< HEAD
-MINOR = 8
-PATCH = 2
-=======
 MINOR = 9
 PATCH = 0
->>>>>>> f3ad584b
 PRE_RELEASE = ''
 
 # Use the following formatting: (major, minor, patch, pre-release)
