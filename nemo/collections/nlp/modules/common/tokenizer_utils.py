--- conflicted
+++ resolved
@@ -123,13 +123,9 @@
     elif tokenizer_name == 'word':
         return WordTokenizer(vocab_file=vocab_file, **special_tokens_dict)
     elif tokenizer_name == 'char':
-<<<<<<< HEAD
         return CharTokenizer(vocab_file=vocab_file, word_tokens=word_tokens, **special_tokens_dict)
-=======
-        return CharTokenizer(vocab_file=vocab_file, **special_tokens_dict)
     elif tokenizer_name == 'regex':
         return RegExTokenizer().load_tokenizer(tokenizer_model)
->>>>>>> c88c20ed
 
     logging.info(
         f"Getting HuggingFace AutoTokenizer with pretrained_model_name: {tokenizer_name}, vocab_file: {vocab_file}, "
@@ -210,15 +206,12 @@
             f'Getting Megatron tokenizer for pretrained model name: {model_name} and custom vocab file: {vocab_file}'
         )
         return get_tokenizer(tokenizer_name=model_name, vocab_file=vocab_file, merges_file=merges_file)
-<<<<<<< HEAD
     elif library == "char":
         return get_tokenizer(
             tokenizer_name="char", vocab_file=vocab_file, special_tokens=special_tokens_dict, word_tokens=word_tokens
         )
-=======
     elif library == 'tabular':
         return TabularTokenizer(vocab_file, delimiter=delimiter)
->>>>>>> c88c20ed
     else:
         raise NotImplementedError(
             'Currently we only support "yttm", "huggingface", "sentencepiece", "megatron", and "byte-level" tokenizer'
