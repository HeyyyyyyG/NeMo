--- conflicted
+++ resolved
@@ -500,32 +500,10 @@
 
         def fwd_output_only_func(batch, model):
             batch = [x.cuda(non_blocking=True) for x in batch]
-<<<<<<< HEAD
-            if len(batch) == 4:
-                encoder_input_ids, decoder_input_ids, encoder_attn_mask, decoder_attn_mask = batch
-                enc_input = None
-            elif len(batch) == 5:
-                encoder_input_ids, decoder_input_ids, encoder_attn_mask, decoder_attn_mask, enc_input = batch
-            else:
-                raise ValueError("wrong number of items in the batch")
-            output = model(
-                encoder_input_ids,  # enc_input_ids
-                encoder_attn_mask,  # enc_attn_mask
-                decoder_input_ids,  # dec_input_ids
-                decoder_attn_mask,  # dec_attn_mask
-                None,  # token_type_ids
-                None,  # labels
-                None,  # enc_hidden_states
-                None,  # enc_output_mask
-                False,  # output_enc_hidden_only
-                enc_input,  # enc_input
-            )
-=======
 
             # map batch and shared args into forward args
             args = self._build_forward_args_from_kwargs(args_name=arg_names, args=batch, **kwargs)
             output = model(*args)
->>>>>>> aff16974
 
             def id_func(output_tensor):
                 return output_tensor, {output_name: output_tensor}
