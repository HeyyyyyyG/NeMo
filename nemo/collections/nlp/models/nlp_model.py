# Copyright (c) 2021, NVIDIA CORPORATION.  All rights reserved.
#
# Licensed under the Apache License, Version 2.0 (the "License");
# you may not use this file except in compliance with the License.
# You may obtain a copy of the License at
#
#     http://www.apache.org/licenses/LICENSE-2.0
#
# Unless required by applicable law or agreed to in writing, software
# distributed under the License is distributed on an "AS IS" BASIS,
# WITHOUT WARRANTIES OR CONDITIONS OF ANY KIND, either express or implied.
# See the License for the specific language governing permissions and
# limitations under the License.

import hashlib
import json
import os
from typing import Any, Optional

from omegaconf import DictConfig, OmegaConf
from pytorch_lightning import Trainer
from pytorch_lightning.core.saving import load_hparams_from_tags_csv, load_hparams_from_yaml
from pytorch_lightning.utilities import rank_zero_only
from pytorch_lightning.utilities.cloud_io import load as pl_load
from pytorch_lightning.utilities.migration import pl_legacy_patch
from transformers import TRANSFORMERS_CACHE

from nemo.collections.common.tokenizers.huggingface.auto_tokenizer import AutoTokenizer
from nemo.collections.nlp.modules import BertModule
from nemo.collections.nlp.modules.common.huggingface.huggingface_utils import VOCAB_FILE_NAME
from nemo.collections.nlp.modules.common.tokenizer_utils import get_tokenizer
from nemo.collections.nlp.parts.nlp_overrides import NLPSaveRestoreConnector
from nemo.core.classes import ModelPT
from nemo.core.classes.exportable import Exportable
from nemo.utils import AppState, logging

try:
    import apex

    HAVE_APEX = True

except (ImportError, ModuleNotFoundError):
    HAVE_APEX = False


__all__ = ['NLPModel']

NEMO_NLP_TMP = os.path.join(os.path.dirname(str(TRANSFORMERS_CACHE)), "nemo_nlp_tmp")

os.makedirs(NEMO_NLP_TMP, exist_ok=True)


class NLPModel(ModelPT, Exportable):
    """Base class for NLP Models.
    """

    def __init__(self, cfg: DictConfig, trainer: Trainer = None):
        super().__init__(cfg, trainer)
        # handles model parallel save and restore logic
        self._save_restore_connector = NLPSaveRestoreConnector()
        self.set_world_size(trainer)
        if not HAVE_APEX:
<<<<<<< HEAD
            logging.warning("Apex was not found. Using model parallel or megatron models will error out.")
=======
            logging.warning(
                "Apex was not found. Please see the NeMo README for installation instructions: https://github.com/NVIDIA/NeMo#megatron-gpt."
            )
>>>>>>> 66b5b07b

    def register_artifact(
        self, config_path: str, src: str, verify_src_exists: bool = False,
    ):
        """ Overrides ModelPT register_artifact default behavior.
        NLP models usually need artifacts that are optional."""
        return super().register_artifact(config_path, src, verify_src_exists=verify_src_exists)

    @rank_zero_only
    def register_bert_model(self):
        """Adds encoder config to .nemo archive for Jarvis.
        """
        # check if there is an encoder, warn if not
        if self.bert_model is None:
            raise ValueError('Instantiate self.bert_model before registering it.')
        else:
            # get encoder config and create source for artifact

            if isinstance(self.bert_model, BertModule):
                # HuggingFace Transformer Config
                pretrained_model_name = self.bert_model.name_or_path
                # Some HF names have "/" in them so we replace with _
                pretrained_model_name = pretrained_model_name.replace("/", "_")
                encoder_config_path = pretrained_model_name + '_encoder_config'
                encoder_config_src = os.path.join(NEMO_NLP_TMP, encoder_config_path + '.json')
                self.bert_model.config.to_json_file(encoder_config_src)  # name requested by jarvis team
                self.register_artifact('language_model.config_file', encoder_config_src)  # for .nemo
            else:
                logging.info(
                    f'Registering BERT model config for {self.bert_model} is not yet supported. Please override this method if needed.'
                )

    def setup_tokenizer(self, cfg: DictConfig):
        """Instantiates tokenizer based on config and registers tokenizer artifacts.

           If model is being restored from .nemo file then the tokenizer.vocab_file will
           be used (if it exists).

           Otherwise, we will use the vocab file provided in the config (if it exists).

           Finally, if no vocab file is given (this happens frequently when using HF),
           we will attempt to extract the vocab from the tokenizer object and then register it.

        Args:
            cfg (DictConfig): Tokenizer config
        """
        vocab_file = None
        if cfg.vocab_file:
            vocab_file = self.register_artifact(config_path='tokenizer.vocab_file', src=cfg.vocab_file)
        self.tokenizer = get_tokenizer(
            tokenizer_name=cfg.tokenizer_name,
            vocab_file=vocab_file,
            special_tokens=OmegaConf.to_container(cfg.special_tokens) if cfg.special_tokens else None,
            tokenizer_model=self.register_artifact(config_path='tokenizer.tokenizer_model', src=cfg.tokenizer_model),
        )

        if vocab_file is None:
            # when there is no vocab file we try to get the vocab from the tokenizer and register it
            self._register_vocab_from_tokenizer(vocab_file_config_path='tokenizer.vocab_file', cfg=cfg)

    @rank_zero_only
    def _register_vocab_from_tokenizer(
        self,
        vocab_file_config_path: str = 'tokenizer.vocab_file',
        vocab_dict_config_path: str = 'tokenizer_vocab_dict',
        cfg: DictConfig = None,
    ):
        """Creates vocab file from tokenizer if vocab file is None.

        Args:
            vocab_file_config_path: path to the vocab_file in the config
            vocab_dict_config_path: path to the vocab_dict in the config
            cfg: tokenizer config
        """
        if self.tokenizer is None:
            raise ValueError('Instantiate self.tokenizer before registering vocab from it.')
        else:
            if isinstance(self.tokenizer, AutoTokenizer):
                # extract vocab from tokenizer
                vocab_dict = self.tokenizer.tokenizer.get_vocab()

                # for fast and slow tokenizer vocabularies compatibility
                vocab_dict = dict(sorted(vocab_dict.items(), key=lambda item: item[1]))

                # get hash of vocab_dict to create a unique directory to write vocab_dict and vocab_file
                m = hashlib.md5()
                if 'tokenizer_name' in cfg:
                    if cfg.tokenizer_name is not None:
                        # different pretrained models with the same vocab will have different hash
                        m.update(cfg.tokenizer_name.encode())
                # get string representation of vocab_dict
                vocab_dict_str = json.dumps(vocab_dict, sort_keys=True).encode()
                m.update(vocab_dict_str)
                vocab_dict_hash = m.hexdigest()

                hash_path = os.path.join(NEMO_NLP_TMP, vocab_dict_hash)
                os.makedirs(hash_path, exist_ok=True)

                vocab_json_src = os.path.join(hash_path, vocab_dict_config_path)

                with open(vocab_json_src, 'w', encoding='utf-8') as f:
                    f.write(json.dumps(vocab_dict, indent=2, sort_keys=True) + '\n')
                self.register_artifact(config_path=vocab_dict_config_path, src=vocab_json_src)

                tokenizer_name = self.tokenizer.tokenizer.__class__.__name__
                # save vocab file
                # depending on the HuggingFace model, vocab file could mean different things, see VOCAB_FILE_NAME
                self.tokenizer.save_vocabulary(hash_path)

                # create vocab file
                vocab_file_src = os.path.join(hash_path, VOCAB_FILE_NAME[tokenizer_name])
                cfg.vocab_file = vocab_file_src
                self.register_artifact(config_path=vocab_file_config_path, src=vocab_file_src)
            else:
                logging.info(
                    f'Registering tokenizer vocab for {self.tokenizer} is not yet supported. Please override this method if needed.'
                )

    @staticmethod
    def _unpack_nemo_file(path2file: str, out_folder: str) -> str:
        return super(NLPModel, NLPModel)._unpack_nemo_file(path2file, out_folder)

    @staticmethod
    def _make_nemo_file_from_folder(filename, source_dir):
        return super(NLPModel, NLPModel)._make_nemo_file_from_folder(filename, source_dir)

    @property
    def input_module(self):
        return self.bert_model

    @property
    def output_module(self):
        return self.classifier

    @property
    def is_model_parallel_initialized(self):
        app_state = AppState()
        if app_state.model_parallel_group is not None:
            return True
        else:
            return False

    @classmethod
    def load_from_checkpoint(
        cls,
        checkpoint_path: str,
        map_location: Any = None,
        hparams_file: Optional[str] = None,
        strict: bool = True,
        **kwargs,
    ):
        """
        Loads ModelPT from checkpoint, with some maintenance of restoration.
        For documentation, please refer to LightningModule.load_from_checkpoin() documentation.
        """
        checkpoint = None
        try:
            cls._set_model_restore_state(is_being_restored=True)
            # TODO: replace with proper PTL API
            with pl_legacy_patch():
                if map_location is not None:
                    checkpoint = pl_load(checkpoint_path, map_location=map_location)
                else:
                    checkpoint = pl_load(checkpoint_path, map_location=lambda storage, loc: storage)

            if hparams_file is not None:
                extension = hparams_file.split(".")[-1]
                if extension.lower() == "csv":
                    hparams = load_hparams_from_tags_csv(hparams_file)
                elif extension.lower() in ("yml", "yaml"):
                    hparams = load_hparams_from_yaml(hparams_file)
                else:
                    raise ValueError(".csv, .yml or .yaml is required for `hparams_file`")

                hparams["on_gpu"] = False

                # overwrite hparams by the given file
                checkpoint[cls.CHECKPOINT_HYPER_PARAMS_KEY] = hparams

            # for past checkpoint need to add the new key
            if cls.CHECKPOINT_HYPER_PARAMS_KEY not in checkpoint:
                checkpoint[cls.CHECKPOINT_HYPER_PARAMS_KEY] = {}
            # override the hparams with values that were passed in
            cfg = checkpoint[cls.CHECKPOINT_HYPER_PARAMS_KEY].get('cfg', checkpoint[cls.CHECKPOINT_HYPER_PARAMS_KEY])
            # TODO: can we do this without overriding?
            config_kwargs = kwargs.copy()
            if 'trainer' in config_kwargs:
                config_kwargs.pop('trainer')
            cfg.update(config_kwargs)

            if cfg.get('megatron_amp_O2', False):
                new_state_dict = {}
                for key in checkpoint['state_dict'].keys():
                    new_key = key.replace('model.', 'model.module.', 1)
                    new_state_dict[new_key] = checkpoint['state_dict'][key]
                checkpoint['state_dict'] = new_state_dict

            if 'cfg' in kwargs:
                model = cls._load_model_state(checkpoint, strict=strict, **kwargs)
            else:
                model = cls._load_model_state(checkpoint, strict=strict, cfg=cfg, **kwargs)
            checkpoint = model

        finally:
            cls._set_model_restore_state(is_being_restored=False)
        return checkpoint<|MERGE_RESOLUTION|>--- conflicted
+++ resolved
@@ -60,13 +60,9 @@
         self._save_restore_connector = NLPSaveRestoreConnector()
         self.set_world_size(trainer)
         if not HAVE_APEX:
-<<<<<<< HEAD
-            logging.warning("Apex was not found. Using model parallel or megatron models will error out.")
-=======
             logging.warning(
                 "Apex was not found. Please see the NeMo README for installation instructions: https://github.com/NVIDIA/NeMo#megatron-gpt."
             )
->>>>>>> 66b5b07b
 
     def register_artifact(
         self, config_path: str, src: str, verify_src_exists: bool = False,
