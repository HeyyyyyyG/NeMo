# Copyright (c) 2020, NVIDIA CORPORATION.  All rights reserved.
#
# Licensed under the Apache License, Version 2.0 (the "License");
# you may not use this file except in compliance with the License.
# You may obtain a copy of the License at
#
#     http://www.apache.org/licenses/LICENSE-2.0
#
# Unless required by applicable law or agreed to in writing, software
# distributed under the License is distributed on an "AS IS" BASIS,
# WITHOUT WARRANTIES OR CONDITIONS OF ANY KIND, either express or implied.
# See the License for the specific language governing permissions and
# limitations under the License.
#
# BSD 3-Clause License
#
# Copyright (c) 2021, NVIDIA Corporation
# All rights reserved.
#
# Redistribution and use in source and binary forms, with or without
# modification, are permitted provided that the following conditions are met:
#
# * Redistributions of source code must retain the above copyright notice, this
#   list of conditions and the following disclaimer.
#
# * Redistributions in binary form must reproduce the above copyright notice,
#   this list of conditions and the following disclaimer in the documentation
#     and/or other materials provided with the distribution.
#
# * Neither the name of the copyright holder nor the names of its
#   contributors may be used to endorse or promote products derived from
#     this software without specific prior written permission.
#
# THIS SOFTWARE IS PROVIDED BY THE COPYRIGHT HOLDERS AND CONTRIBUTORS "AS IS"
# AND ANY EXPRESS OR IMPLIED WARRANTIES, INCLUDING, BUT NOT LIMITED TO, THE
# IMPLIED WARRANTIES OF MERCHANTABILITY AND FITNESS FOR A PARTICULAR PURPOSE ARE
# DISCLAIMED. IN NO EVENT SHALL THE COPYRIGHT HOLDER OR CONTRIBUTORS BE LIABLE
# FOR ANY DIRECT, INDIRECT, INCIDENTAL, SPECIAL, EXEMPLARY, OR CONSEQUENTIAL
# DAMAGES (INCLUDING, BUT NOT LIMITED TO, PROCUREMENT OF SUBSTITUTE GOODS OR
# SERVICES; LOSS OF USE, DATA, OR PROFITS; OR BUSINESS INTERRUPTION) HOWEVER
# CAUSED AND ON ANY THEORY OF LIABILITY, WHETHER IN CONTRACT, STRICT LIABILITY,
# OR TORT (INCLUDING NEGLIGENCE OR OTHERWISE) ARISING IN ANY WAY OUT OF THE USE
# OF THIS SOFTWARE, EVEN IF ADVISED OF THE POSSIBILITY OF SUCH DAMAGE.

from enum import Enum
from typing import Dict, Optional, Sequence

import librosa
import matplotlib.pylab as plt
import numpy as np
import torch
from numba import jit, prange
from numpy import ndarray
from pesq import pesq
from pystoi import stoi

from nemo.utils import logging

HAVE_WANDB = True
try:
    import wandb
except ModuleNotFoundError:
    HAVE_WANDB = False

try:
    from pytorch_lightning.utilities import rank_zero_only
except ModuleNotFoundError:
    from functools import wraps

    def rank_zero_only(fn):
        @wraps(fn)
        def wrapped_fn(*args, **kwargs):
            logging.error(
                f"Function {fn} requires lighting to be installed, but it was not found. Please install lightning first"
            )
            exit(1)


class OperationMode(Enum):
    """Training or Inference (Evaluation) mode"""

    training = 0
    validation = 1
    infer = 2


def get_batch_size(train_dataloader):
    if train_dataloader.batch_size is not None:
        return train_dataloader.batch_size
    elif train_dataloader.batch_sampler is not None:
        if train_dataloader.batch_sampler.micro_batch_size is not None:
            return train_dataloader.batch_sampler.micro_batch_size
        else:
            raise ValueError(f'Could not find batch_size from batch_sampler: {train_dataloader.batch_sampler}')
    else:
        raise ValueError(f'Could not find batch_size from train_dataloader: {train_dataloader}')


def get_num_workers(trainer):
<<<<<<< HEAD
    if trainer.accelerator is None:
        return trainer.num_devices or 1
    elif trainer.accelerator == "ddp_cpu":
        return trainer.num_devices * trainer.num_nodes
    elif trainer.accelerator == "ddp":
        return trainer.num_devices * trainer.num_nodes
    else:
        logging.warning(
            f"The lightning trainer received accelerator: {trainer.accelerator}. We " "recommend to use 'ddp' instead."
        )
        return trainer.num_devices * trainer.num_nodes
=======
    return trainer.num_devices * trainer.num_nodes
>>>>>>> f3ad584b


def binarize_attention(attn, in_len, out_len):
    """Convert soft attention matrix to hard attention matrix.

    Args:
        attn (torch.Tensor): B x 1 x max_mel_len x max_text_len. Soft attention matrix.
        in_len (torch.Tensor): B. Lengths of texts.
        out_len (torch.Tensor): B. Lengths of spectrograms.

    Output:
        attn_out (torch.Tensor): B x 1 x max_mel_len x max_text_len. Hard attention matrix, final dim max_text_len should sum to 1.
    """
    b_size = attn.shape[0]
    with torch.no_grad():
        attn_cpu = attn.data.cpu().numpy()
        attn_out = torch.zeros_like(attn)
        for ind in range(b_size):
            hard_attn = mas(attn_cpu[ind, 0, : out_len[ind], : in_len[ind]])
            attn_out[ind, 0, : out_len[ind], : in_len[ind]] = torch.tensor(hard_attn, device=attn.device)
    return attn_out


def binarize_attention_parallel(attn, in_lens, out_lens):
    """For training purposes only. Binarizes attention with MAS.
           These will no longer recieve a gradient.

        Args:
            attn: B x 1 x max_mel_len x max_text_len
        """
    with torch.no_grad():
        attn_cpu = attn.data.cpu().numpy()
        attn_out = b_mas(attn_cpu, in_lens.cpu().numpy(), out_lens.cpu().numpy(), width=1)
    return torch.from_numpy(attn_out).to(attn.get_device())


def get_mask_from_lengths(lengths, max_len: Optional[int] = None):
    if max_len is None:
        max_len = lengths.max()
    ids = torch.arange(0, max_len, device=lengths.device, dtype=torch.long)
    mask = (ids < lengths.unsqueeze(1)).bool()
    return mask


@jit(nopython=True)
def mas(attn_map, width=1):
    # assumes mel x text
    opt = np.zeros_like(attn_map)
    attn_map = np.log(attn_map)
    attn_map[0, 1:] = -np.inf
    log_p = np.zeros_like(attn_map)
    log_p[0, :] = attn_map[0, :]
    prev_ind = np.zeros_like(attn_map, dtype=np.int64)
    for i in range(1, attn_map.shape[0]):
        for j in range(attn_map.shape[1]):  # for each text dim
            prev_j = np.arange(max(0, j - width), j + 1)
            prev_log = np.array([log_p[i - 1, prev_idx] for prev_idx in prev_j])

            ind = np.argmax(prev_log)
            log_p[i, j] = attn_map[i, j] + prev_log[ind]
            prev_ind[i, j] = prev_j[ind]

    # now backtrack
    curr_text_idx = attn_map.shape[1] - 1
    for i in range(attn_map.shape[0] - 1, -1, -1):
        opt[i, curr_text_idx] = 1
        curr_text_idx = prev_ind[i, curr_text_idx]
    opt[0, curr_text_idx] = 1

    assert opt.sum(0).all()
    assert opt.sum(1).all()

    return opt


@jit(nopython=True)
def mas_width1(attn_map):
    """mas with hardcoded width=1"""
    # assumes mel x text
    opt = np.zeros_like(attn_map)
    attn_map = np.log(attn_map)
    attn_map[0, 1:] = -np.inf
    log_p = np.zeros_like(attn_map)
    log_p[0, :] = attn_map[0, :]
    prev_ind = np.zeros_like(attn_map, dtype=np.int64)
    for i in range(1, attn_map.shape[0]):
        for j in range(attn_map.shape[1]):  # for each text dim
            prev_log = log_p[i - 1, j]
            prev_j = j

            if j - 1 >= 0 and log_p[i - 1, j - 1] >= log_p[i - 1, j]:
                prev_log = log_p[i - 1, j - 1]
                prev_j = j - 1

            log_p[i, j] = attn_map[i, j] + prev_log
            prev_ind[i, j] = prev_j

    # now backtrack
    curr_text_idx = attn_map.shape[1] - 1
    for i in range(attn_map.shape[0] - 1, -1, -1):
        opt[i, curr_text_idx] = 1
        curr_text_idx = prev_ind[i, curr_text_idx]
    opt[0, curr_text_idx] = 1
    return opt


@jit(nopython=True, parallel=True)
def b_mas(b_attn_map, in_lens, out_lens, width=1):
    assert width == 1
    attn_out = np.zeros_like(b_attn_map)

    for b in prange(b_attn_map.shape[0]):
        out = mas_width1(b_attn_map[b, 0, : out_lens[b], : in_lens[b]])
        attn_out[b, 0, : out_lens[b], : in_lens[b]] = out
    return attn_out


def griffin_lim(magnitudes, n_iters=50, n_fft=1024):
    """
    Griffin-Lim algorithm to convert magnitude spectrograms to audio signals
    """
    phase = np.exp(2j * np.pi * np.random.rand(*magnitudes.shape))
    complex_spec = magnitudes * phase
    signal = librosa.istft(complex_spec)
    if not np.isfinite(signal).all():
        logging.warning("audio was not finite, skipping audio saving")
        return np.array([0])

    for _ in range(n_iters):
        _, phase = librosa.magphase(librosa.stft(signal, n_fft=n_fft))
        complex_spec = magnitudes * phase
        signal = librosa.istft(complex_spec)
    return signal


@rank_zero_only
def log_audio_to_tb(
    swriter,
    spect,
    name,
    step,
    griffin_lim_mag_scale=1024,
    griffin_lim_power=1.2,
    sr=22050,
    n_fft=1024,
    n_mels=80,
    fmax=8000,
):
    filterbank = librosa.filters.mel(sr=sr, n_fft=n_fft, n_mels=n_mels, fmax=fmax)
    log_mel = spect.data.cpu().numpy().T
    mel = np.exp(log_mel)
    magnitude = np.dot(mel, filterbank) * griffin_lim_mag_scale
    audio = griffin_lim(magnitude.T ** griffin_lim_power)
    swriter.add_audio(name, audio / max(np.abs(audio)), step, sample_rate=sr)


@rank_zero_only
def tacotron2_log_to_tb_func(
    swriter,
    tensors,
    step,
    tag="train",
    log_images=False,
    log_images_freq=1,
    add_audio=True,
    griffin_lim_mag_scale=1024,
    griffin_lim_power=1.2,
    sr=22050,
    n_fft=1024,
    n_mels=80,
    fmax=8000,
):
    _, spec_target, mel_postnet, gate, gate_target, alignments = tensors
    if log_images and step % log_images_freq == 0:
        swriter.add_image(
            f"{tag}_alignment", plot_alignment_to_numpy(alignments[0].data.cpu().numpy().T), step, dataformats="HWC",
        )
        swriter.add_image(
            f"{tag}_mel_target", plot_spectrogram_to_numpy(spec_target[0].data.cpu().numpy()), step, dataformats="HWC",
        )
        swriter.add_image(
            f"{tag}_mel_predicted",
            plot_spectrogram_to_numpy(mel_postnet[0].data.cpu().numpy()),
            step,
            dataformats="HWC",
        )
        swriter.add_image(
            f"{tag}_gate",
            plot_gate_outputs_to_numpy(gate_target[0].data.cpu().numpy(), torch.sigmoid(gate[0]).data.cpu().numpy(),),
            step,
            dataformats="HWC",
        )

        if add_audio:
            filterbank = librosa.filters.mel(sr=sr, n_fft=n_fft, n_mels=n_mels, fmax=fmax)
            log_mel = mel_postnet[0].data.cpu().numpy().T
            mel = np.exp(log_mel)
            magnitude = np.dot(mel, filterbank) * griffin_lim_mag_scale
            audio = griffin_lim(magnitude.T ** griffin_lim_power)
            swriter.add_audio(f"audio/{tag}_predicted", audio / max(np.abs(audio)), step, sample_rate=sr)

            log_mel = spec_target[0].data.cpu().numpy().T
            mel = np.exp(log_mel)
            magnitude = np.dot(mel, filterbank) * griffin_lim_mag_scale
            audio = griffin_lim(magnitude.T ** griffin_lim_power)
            swriter.add_audio(f"audio/{tag}_target", audio / max(np.abs(audio)), step, sample_rate=sr)


def tacotron2_log_to_wandb_func(
    swriter,
    tensors,
    step,
    tag="train",
    log_images=False,
    log_images_freq=1,
    add_audio=True,
    griffin_lim_mag_scale=1024,
    griffin_lim_power=1.2,
    sr=22050,
    n_fft=1024,
    n_mels=80,
    fmax=8000,
):
    _, spec_target, mel_postnet, gate, gate_target, alignments = tensors
    if not HAVE_WANDB:
        return
    if log_images and step % log_images_freq == 0:
        alignments = []
        specs = []
        gates = []
        alignments += [
            wandb.Image(plot_alignment_to_numpy(alignments[0].data.cpu().numpy().T), caption=f"{tag}_alignment",)
        ]
        alignments += [
            wandb.Image(plot_spectrogram_to_numpy(spec_target[0].data.cpu().numpy()), caption=f"{tag}_mel_target",),
            wandb.Image(plot_spectrogram_to_numpy(mel_postnet[0].data.cpu().numpy()), caption=f"{tag}_mel_predicted",),
        ]
        gates += [
            wandb.Image(
                plot_gate_outputs_to_numpy(
                    gate_target[0].data.cpu().numpy(), torch.sigmoid(gate[0]).data.cpu().numpy(),
                ),
                caption=f"{tag}_gate",
            )
        ]

        swriter.log({"specs": specs, "alignments": alignments, "gates": gates})

        if add_audio:
            audios = []
            filterbank = librosa.filters.mel(sr=sr, n_fft=n_fft, n_mels=n_mels, fmax=fmax)
            log_mel = mel_postnet[0].data.cpu().numpy().T
            mel = np.exp(log_mel)
            magnitude = np.dot(mel, filterbank) * griffin_lim_mag_scale
            audio_pred = griffin_lim(magnitude.T ** griffin_lim_power)

            log_mel = spec_target[0].data.cpu().numpy().T
            mel = np.exp(log_mel)
            magnitude = np.dot(mel, filterbank) * griffin_lim_mag_scale
            audio_true = griffin_lim(magnitude.T ** griffin_lim_power)

            audios += [
                wandb.Audio(audio_true / max(np.abs(audio_true)), caption=f"{tag}_wav_target", sample_rate=sr,),
                wandb.Audio(audio_pred / max(np.abs(audio_pred)), caption=f"{tag}_wav_predicted", sample_rate=sr,),
            ]

            swriter.log({"audios": audios})


def plot_alignment_to_numpy(alignment, info=None):
    fig, ax = plt.subplots(figsize=(6, 4))
    im = ax.imshow(alignment, aspect='auto', origin='lower', interpolation='none')
    fig.colorbar(im, ax=ax)
    xlabel = 'Decoder timestep'
    if info is not None:
        xlabel += '\n\n' + info
    plt.xlabel(xlabel)
    plt.ylabel('Encoder timestep')
    plt.tight_layout()

    fig.canvas.draw()
    data = save_figure_to_numpy(fig)
    plt.close()
    return data


def plot_pitch_to_numpy(pitch, ylim_range=None):
    fig, ax = plt.subplots(figsize=(12, 3))
    plt.plot(pitch)
    if ylim_range is not None:
        plt.ylim(ylim_range)
    plt.xlabel("Frames")
    plt.ylabel("Pitch")
    plt.tight_layout()

    fig.canvas.draw()
    data = save_figure_to_numpy(fig)
    plt.close()
    return data


def plot_spectrogram_to_numpy(spectrogram):
    spectrogram = spectrogram.astype(np.float32)
    fig, ax = plt.subplots(figsize=(12, 3))
    im = ax.imshow(spectrogram, aspect="auto", origin="lower", interpolation='none')
    plt.colorbar(im, ax=ax)
    plt.xlabel("Frames")
    plt.ylabel("Channels")
    plt.tight_layout()

    fig.canvas.draw()
    data = save_figure_to_numpy(fig)
    plt.close()
    return data


def plot_gate_outputs_to_numpy(gate_targets, gate_outputs):
    fig, ax = plt.subplots(figsize=(12, 3))
    ax.scatter(
        range(len(gate_targets)), gate_targets, alpha=0.5, color='green', marker='+', s=1, label='target',
    )
    ax.scatter(
        range(len(gate_outputs)), gate_outputs, alpha=0.5, color='red', marker='.', s=1, label='predicted',
    )

    plt.xlabel("Frames (Green target, Red predicted)")
    plt.ylabel("Gate State")
    plt.tight_layout()

    fig.canvas.draw()
    data = save_figure_to_numpy(fig)
    plt.close()
    return data


def save_figure_to_numpy(fig):
    # save it to a numpy array.
    data = np.fromstring(fig.canvas.tostring_rgb(), dtype=np.uint8, sep='')
    data = data.reshape(fig.canvas.get_width_height()[::-1] + (3,))
    return data


@rank_zero_only
def waveglow_log_to_tb_func(
    swriter, tensors, step, tag="train", n_fft=1024, hop_length=256, window="hann", mel_fb=None,
):
    _, audio_pred, spec_target, mel_length = tensors
    mel_length = mel_length[0]
    spec_target = spec_target[0].data.cpu().numpy()[:, :mel_length]
    swriter.add_image(
        f"{tag}_mel_target", plot_spectrogram_to_numpy(spec_target), step, dataformats="HWC",
    )
    if mel_fb is not None:
        mag, _ = librosa.core.magphase(
            librosa.core.stft(
                np.nan_to_num(audio_pred[0].cpu().detach().numpy()), n_fft=n_fft, hop_length=hop_length, window=window,
            )
        )
        mel_pred = np.matmul(mel_fb.cpu().numpy(), mag).squeeze()
        log_mel_pred = np.log(np.clip(mel_pred, a_min=1e-5, a_max=None))
        swriter.add_image(
            f"{tag}_mel_predicted", plot_spectrogram_to_numpy(log_mel_pred[:, :mel_length]), step, dataformats="HWC",
        )


def remove(conv_list):
    new_conv_list = torch.nn.ModuleList()
    for old_conv in conv_list:
        old_conv = torch.nn.utils.remove_weight_norm(old_conv)
        new_conv_list.append(old_conv)
    return new_conv_list


def eval_tts_scores(
    y_clean: ndarray, y_est: ndarray, T_ys: Sequence[int] = (0,), sampling_rate=22050
) -> Dict[str, float]:
    """
    calculate metric using EvalModule. y can be a batch.
    Args:
        y_clean: real audio
        y_est: estimated audio
        T_ys: length of the non-zero parts of the histograms
        sampling_rate: The used Sampling rate.

    Returns:
        A dictionary mapping scoring systems (string) to numerical scores.
        1st entry: 'STOI'
        2nd entry: 'PESQ'
    """

    if y_clean.ndim == 1:
        y_clean = y_clean[np.newaxis, ...]
        y_est = y_est[np.newaxis, ...]
    if T_ys == (0,):
        T_ys = (y_clean.shape[1],) * y_clean.shape[0]

    clean = y_clean[0, : T_ys[0]]
    estimated = y_est[0, : T_ys[0]]
    stoi_score = stoi(clean, estimated, sampling_rate, extended=False)
    pesq_score = pesq(16000, np.asarray(clean), estimated, 'wb')
    ## fs was set 16,000, as pesq lib doesnt currently support felxible fs.

    return {'STOI': stoi_score, 'PESQ': pesq_score}


def regulate_len(durations, enc_out, pace=1.0, mel_max_len=None):
    """A function that takes predicted durations per encoded token, and repeats enc_out according to the duration.
    NOTE: durations.shape[1] == enc_out.shape[1]

    Args:
        durations (torch.tensor): A tensor of shape (batch x enc_length) that represents how many times to repeat each
            token in enc_out.
        enc_out (torch.tensor): A tensor of shape (batch x enc_length x enc_hidden) that represents the encoded tokens.
        pace (float): The pace of speaker. Higher values result in faster speaking pace. Defaults to 1.0.
        max_mel_len (int): The maximum length above which the output will be removed. If sum(durations, dim=1) >
            max_mel_len, the values after max_mel_len will be removed. Defaults to None, which has no max length.
    """

    dtype = enc_out.dtype
    reps = durations.float() / pace
    reps = (reps + 0.5).long()
    dec_lens = reps.sum(dim=1)

    max_len = dec_lens.max()
    reps_cumsum = torch.cumsum(torch.nn.functional.pad(reps, (1, 0, 0, 0), value=0.0), dim=1)[:, None, :]
    reps_cumsum = reps_cumsum.to(dtype)

    range_ = torch.arange(max_len).to(enc_out.device)[None, :, None]
    mult = (reps_cumsum[:, :, :-1] <= range_) & (reps_cumsum[:, :, 1:] > range_)
    mult = mult.to(dtype)
    enc_rep = torch.matmul(mult, enc_out)

    if mel_max_len:
        enc_rep = enc_rep[:, :mel_max_len]
        dec_lens = torch.clamp_max(dec_lens, mel_max_len)

    return enc_rep, dec_lens


def split_view(tensor, split_size, dim=0):
    if dim < 0:  # Support negative indexing
        dim = len(tensor.shape) + dim
    # If not divisible by split_size, we need to pad with 0
    if tensor.shape[dim] % split_size != 0:
        to_pad = split_size - (tensor.shape[dim] % split_size)
        padding = [0] * len(tensor.shape) * 2
        padding[dim * 2 + 1] = to_pad
        padding.reverse()
        tensor = torch.nn.functional.pad(tensor, padding)
    cur_shape = tensor.shape
    new_shape = cur_shape[:dim] + (tensor.shape[dim] // split_size, split_size) + cur_shape[dim + 1 :]
    return tensor.reshape(*new_shape)<|MERGE_RESOLUTION|>--- conflicted
+++ resolved
@@ -97,21 +97,7 @@
 
 
 def get_num_workers(trainer):
-<<<<<<< HEAD
-    if trainer.accelerator is None:
-        return trainer.num_devices or 1
-    elif trainer.accelerator == "ddp_cpu":
-        return trainer.num_devices * trainer.num_nodes
-    elif trainer.accelerator == "ddp":
-        return trainer.num_devices * trainer.num_nodes
-    else:
-        logging.warning(
-            f"The lightning trainer received accelerator: {trainer.accelerator}. We " "recommend to use 'ddp' instead."
-        )
-        return trainer.num_devices * trainer.num_nodes
-=======
     return trainer.num_devices * trainer.num_nodes
->>>>>>> f3ad584b
 
 
 def binarize_attention(attn, in_len, out_len):
