--- conflicted
+++ resolved
@@ -40,127 +40,6 @@
 class EncDecCTCModel(ASRModel, ExportableEncDecModel, ASRModuleMixin):
     """Base class for encoder decoder CTC-based models."""
 
-<<<<<<< HEAD
-    @classmethod
-    def list_available_models(cls) -> Optional[PretrainedModelInfo]:
-        """
-        This method returns a list of pre-trained model which can be instantiated directly from NVIDIA's NGC cloud.
-
-        Returns:
-            List of available pre-trained models.
-        """
-        results = []
-
-        model = PretrainedModelInfo(
-            pretrained_model_name="QuartzNet15x5Base-En",
-            description="QuartzNet15x5 model trained on six datasets: LibriSpeech, Mozilla Common Voice (validated clips from en_1488h_2019-12-10), WSJ, Fisher, Switchboard, and NSC Singapore English. It was trained with Apex/Amp optimization level O1 for 600 epochs. The model achieves a WER of 3.79% on LibriSpeech dev-clean, and a WER of 10.05% on dev-other. Please visit https://ngc.nvidia.com/catalog/models/nvidia:nemospeechmodels for further details.",
-            location="https://api.ngc.nvidia.com/v2/models/nvidia/nemospeechmodels/versions/1.0.0a5/files/QuartzNet15x5Base-En.nemo",
-        )
-        results.append(model)
-
-        model = PretrainedModelInfo(
-            pretrained_model_name="stt_en_quartznet15x5",
-            description="For details about this model, please visit https://ngc.nvidia.com/catalog/models/nvidia:nemo:stt_en_quartznet15x5",
-            location="https://api.ngc.nvidia.com/v2/models/nvidia/nemo/stt_en_quartznet15x5/versions/1.0.0rc1/files/stt_en_quartznet15x5.nemo",
-        )
-        results.append(model)
-
-        model = PretrainedModelInfo(
-            pretrained_model_name="stt_en_jasper10x5dr",
-            description="For details about this model, please visit https://ngc.nvidia.com/catalog/models/nvidia:nemo:stt_en_jasper10x5dr",
-            location="https://api.ngc.nvidia.com/v2/models/nvidia/nemo/stt_en_jasper10x5dr/versions/1.0.0rc1/files/stt_en_jasper10x5dr.nemo",
-        )
-        results.append(model)
-
-        model = PretrainedModelInfo(
-            pretrained_model_name="stt_ca_quartznet15x5",
-            description="For details about this model, please visit https://ngc.nvidia.com/catalog/models/nvidia:nemo:stt_ca_quartznet15x5",
-            location="https://api.ngc.nvidia.com/v2/models/nvidia/nemo/stt_ca_quartznet15x5/versions/1.0.0rc1/files/stt_ca_quartznet15x5.nemo",
-        )
-        results.append(model)
-
-        model = PretrainedModelInfo(
-            pretrained_model_name="stt_it_quartznet15x5",
-            description="For details about this model, please visit https://ngc.nvidia.com/catalog/models/nvidia:nemo:stt_it_quartznet15x5",
-            location="https://api.ngc.nvidia.com/v2/models/nvidia/nemo/stt_it_quartznet15x5/versions/1.0.0rc1/files/stt_it_quartznet15x5.nemo",
-        )
-        results.append(model)
-
-        model = PretrainedModelInfo(
-            pretrained_model_name="stt_fr_quartznet15x5",
-            description="For details about this model, please visit https://ngc.nvidia.com/catalog/models/nvidia:nemo:stt_fr_quartznet15x5",
-            location="https://api.ngc.nvidia.com/v2/models/nvidia/nemo/stt_fr_quartznet15x5/versions/1.0.0rc1/files/stt_fr_quartznet15x5.nemo",
-        )
-        results.append(model)
-
-        model = PretrainedModelInfo(
-            pretrained_model_name="stt_es_quartznet15x5",
-            description="For details about this model, please visit https://ngc.nvidia.com/catalog/models/nvidia:nemo:stt_es_quartznet15x5",
-            location="https://api.ngc.nvidia.com/v2/models/nvidia/nemo/stt_es_quartznet15x5/versions/1.0.0rc1/files/stt_es_quartznet15x5.nemo",
-        )
-        results.append(model)
-
-        model = PretrainedModelInfo(
-            pretrained_model_name="stt_de_quartznet15x5",
-            description="For details about this model, please visit https://ngc.nvidia.com/catalog/models/nvidia:nemo:stt_de_quartznet15x5",
-            location="https://api.ngc.nvidia.com/v2/models/nvidia/nemo/stt_de_quartznet15x5/versions/1.0.0rc1/files/stt_de_quartznet15x5.nemo",
-        )
-        results.append(model)
-
-        model = PretrainedModelInfo(
-            pretrained_model_name="stt_pl_quartznet15x5",
-            description="For details about this model, please visit https://ngc.nvidia.com/catalog/models/nvidia:nemo:stt_pl_quartznet15x5",
-            location="https://api.ngc.nvidia.com/v2/models/nvidia/nemo/stt_pl_quartznet15x5/versions/1.0.0rc1/files/stt_pl_quartznet15x5.nemo",
-        )
-        results.append(model)
-
-        model = PretrainedModelInfo(
-            pretrained_model_name="stt_ru_quartznet15x5",
-            description="For details about this model, please visit https://ngc.nvidia.com/catalog/models/nvidia:nemo:stt_ru_quartznet15x5",
-            location="https://api.ngc.nvidia.com/v2/models/nvidia/nemo/stt_ru_quartznet15x5/versions/1.0.0rc1/files/stt_ru_quartznet15x5.nemo",
-        )
-        results.append(model)
-
-        model = PretrainedModelInfo(
-            pretrained_model_name="stt_zh_citrinet_512",
-            description="For details about this model, please visit https://ngc.nvidia.com/catalog/models/nvidia:nemo:stt_zh_citrinet_512",
-            location="https://api.ngc.nvidia.com/v2/models/nvidia/nemo/stt_zh_citrinet_512/versions/1.0.0rc1/files/stt_zh_citrinet_512.nemo",
-        )
-        results.append(model)
-
-        model = PretrainedModelInfo(
-            pretrained_model_name="stt_zh_citrinet_1024_gamma_0_25",
-            description="For details about this model, please visit https://ngc.nvidia.com/catalog/models/nvidia:nemo:stt_zh_citrinet_1024_gamma_0_25",
-            location="https://api.ngc.nvidia.com/v2/models/nvidia/nemo/stt_zh_citrinet_1024_gamma_0_25/versions/1.0.0/files/stt_zh_citrinet_1024_gamma_0_25.nemo",
-        )
-
-        results.append(model)
-
-        model = PretrainedModelInfo(
-            pretrained_model_name="stt_zh_citrinet_1024_gamma_0_25",
-            description="For details about this model, please visit https://ngc.nvidia.com/catalog/models/nvidia:nemo:stt_zh_citrinet_1024_gamma_0_25",
-            location="https://api.ngc.nvidia.com/v2/models/nvidia/nemo/stt_zh_citrinet_1024_gamma_0_25/versions/1.0.0/files/stt_zh_citrinet_1024_gamma_0_25.nemo",
-        )
-        results.append(model)
-
-        model = PretrainedModelInfo(
-            pretrained_model_name="stt_zh_conformer_transducer_large",
-            description="For details about this model, please visit https://ngc.nvidia.com/catalog/models/nvidia:nemo:stt_zh_conformer_transducer_large",
-            location="https://api.ngc.nvidia.com/v2/models/nvidia/nemo/stt_zh_conformer_transducer_large/versions/1.8.0/files/stt_zh_conformer_transducer_large.nemo",
-        )
-        results.append(model)
-
-        model = PretrainedModelInfo(
-            pretrained_model_name="asr_talknet_aligner",
-            description="For details about this model, please visit https://ngc.nvidia.com/catalog/models/nvidia:nemo:asr_talknet_aligner",
-            location="https://api.ngc.nvidia.com/v2/models/nvidia/nemo/asr_talknet_aligner/versions/1.0.0rc1/files/qn5x5_libri_tts_phonemes.nemo",
-        )
-        results.append(model)
-
-        return results
-
-=======
->>>>>>> f3ad584b
     def __init__(self, cfg: DictConfig, trainer: Trainer = None):
         # Get global rank and total number of GPU workers for IterableDataset partitioning, if applicable
         # Global_rank and local_rank is set by LightningModule in Lightning 1.2.0
@@ -214,12 +93,9 @@
         # Setup optional Optimization flags
         self.setup_optimization_flags()
 
-<<<<<<< HEAD
-=======
         # Adapter modules setup (from ASRAdapterModelMixin)
         self.setup_adapters()
 
->>>>>>> f3ad584b
     @torch.no_grad()
     def transcribe(
         self,
@@ -731,22 +607,6 @@
         temporary_datalayer = self._setup_dataloader_from_config(config=DictConfig(dl_config))
         return temporary_datalayer
 
-<<<<<<< HEAD
-    def load_state_dict(self, state_dict, strict=True):
-        """Stopgap measure to keep old checkpoints working before full model deprecation.
-
-        This override fiddles with the state_dict in order to keep functionality from old checkpoints after the
-        switch from torch_stft. It will be removed when the TalkNet Aligner model is deprecated.
-        """
-        # TODO: Remove this function once TalkNet Aligner is deprecated in 1.9.0
-        if 'preprocessor.featurizer.stft.forward_basis' in state_dict:
-            logging.warning("Loading old checkpoint, defaulting to hann window.")
-            window_dim = state_dict['preprocessor.featurizer.stft.forward_basis'].shape[-1]
-            state_dict['preprocessor.featurizer.window'] = torch.hann_window(window_dim)
-            del state_dict['preprocessor.featurizer.stft.forward_basis']
-            del state_dict['preprocessor.featurizer.stft.inverse_basis']
-        super().load_state_dict(state_dict, strict=strict)
-=======
     @classmethod
     def list_available_models(cls) -> Optional[PretrainedModelInfo]:
         """
@@ -856,5 +716,4 @@
         )
         results.append(model)
 
-        return results
->>>>>>> f3ad584b
+        return results