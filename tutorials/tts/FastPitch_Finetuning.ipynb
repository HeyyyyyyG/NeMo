--- conflicted
+++ resolved
@@ -57,11 +57,7 @@
                 "3. Connect to an instance with a GPU (Runtime -> Change runtime type -> select \"GPU\" for hardware accelerator)\n",
                 "4. Run this cell to set up dependencies.\n",
                 "\"\"\"\n",
-<<<<<<< HEAD
-                "BRANCH = 'r1.8.2'\n",
-=======
                 "BRANCH = 'r1.9.0'\n",
->>>>>>> f3ad584b
                 "# # If you're using Google Colab and not running locally, uncomment and run this cell.\n",
                 "# !apt-get install sox libsndfile1 ffmpeg\n",
                 "# !pip install wget unidecode pynini==2.1.4\n",
@@ -250,11 +246,7 @@
                 "!mkdir -p tts_dataset_files && cd tts_dataset_files \\\n",
                 "&& wget https://raw.githubusercontent.com/NVIDIA/NeMo/$BRANCH/scripts/tts_dataset_files/cmudict-0.7b_nv22.01 \\\n",
                 "&& wget https://raw.githubusercontent.com/NVIDIA/NeMo/$BRANCH/scripts/tts_dataset_files/heteronyms-030921 \\\n",
-<<<<<<< HEAD
-                "&& wget https://raw.githubusercontent.com/NVIDIA/NeMo/$BRANCH/nemo_text_processing/text_normalization/en/data/whitelist_lj_speech.tsv \\\n",
-=======
                 "&& wget https://raw.githubusercontent.com/NVIDIA/NeMo/$BRANCH/nemo_text_processing/text_normalization/en/data/whitelist/lj_speech.tsv \\\n",
->>>>>>> f3ad584b
                 "&& cd .."
             ]
         },
@@ -296,11 +288,7 @@
                 "  sup_data_path=./fastpitch_sup_data \\\n",
                 "  phoneme_dict_path=tts_dataset_files/cmudict-0.7b_nv22.01 \\\n",
                 "  heteronyms_path=tts_dataset_files/heteronyms-030921 \\\n",
-<<<<<<< HEAD
-                "  whitelist_path=tts_dataset_files/whitelist_lj_speech.tsv \\\n",
-=======
                 "  whitelist_path=tts_dataset_files/lj_speech.tsv \\\n",
->>>>>>> f3ad584b
                 "  exp_manager.exp_dir=./ljspeech_to_6097_no_mixing_5_mins \\\n",
                 "  +init_from_nemo_model=./tts_en_fastpitch_align.nemo \\\n",
                 "  +trainer.max_steps=1000 ~trainer.max_epochs \\\n",
@@ -332,11 +320,7 @@
                 "  \n",
                 "* `phoneme_dict_path=tts_dataset_files/cmudict-0.7b_nv22.01 \n",
                 "heteronyms_path=tts_dataset_files/heteronyms-030921\n",
-<<<<<<< HEAD
-                "whitelist_path=tts_dataset_files/whitelist_lj_speech.tsv \n",
-=======
                 "whitelist_path=tts_dataset_files/lj_speech.tsv \n",
->>>>>>> f3ad584b
                 "`\n",
                 "  * We tell the script where `phoneme_dict_path`, `heteronyms-030921` and `whitelist_path` are located. These are the additional files we downloaded earlier, and are used in preprocessing the data.\n",
                 "  \n",
