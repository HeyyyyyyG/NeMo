--- conflicted
+++ resolved
@@ -26,11 +26,7 @@
     "# If you're using Google Colab and not running locally, run this cell\n",
     "\n",
     "# install NeMo\n",
-<<<<<<< HEAD
-    "BRANCH = 'r1.7.2'\n",
-=======
     "BRANCH = 'r1.8.0'\n",
->>>>>>> d9a329ed
     "!python -m pip install git+https://github.com/NVIDIA/NeMo.git@$BRANCH#egg=nemo_toolkit[nlp]"
    ]
   },
