{
    "cells": [
        {
            "cell_type": "code",
            "execution_count": null,
            "metadata": {},
            "outputs": [],
            "source": [
<<<<<<< HEAD
                "BRANCH = 'r1.8.2'"
=======
                "BRANCH = 'r1.9.0'"
>>>>>>> f3ad584b
            ]
        },
        {
            "cell_type": "code",
            "execution_count": null,
            "metadata": {
                "colab": {},
                "colab_type": "code",
                "id": "o_0K1lsW1dj9"
            },
            "outputs": [],
            "source": [
                "\"\"\"\n",
                "You can run either this notebook locally (if you have all the dependencies and a GPU) or on Google Colab.\n",
                "\n",
                "Instructions for setting up Colab are as follows:\n",
                "1. Open a new Python 3 notebook.\n",
                "2. Import this notebook from GitHub (File -> Upload Notebook -> \"GITHUB\" tab -> copy/paste GitHub URL)\n",
                "3. Connect to an instance with a GPU (Runtime -> Change runtime type -> select \"GPU\" for hardware accelerator)\n",
                "4. Run this cell to set up dependencies.\n",
                "\"\"\"\n",
                "# If you're using Google Colab and not running locally, run this cell\n",
                "\n",
                "# install NeMo\n",
                "!python -m pip install git+https://github.com/NVIDIA/NeMo.git@$BRANCH#egg=nemo_toolkit[nlp]\n"
            ]
        },
        {
            "cell_type": "code",
            "execution_count": null,
            "metadata": {
                "colab": {},
                "colab_type": "code",
                "id": "uglDB-pVh__t",
                "pycharm": {
                    "name": "#%%\n"
                }
            },
            "outputs": [],
            "source": [
                "# If you're not using Colab, you might need to upgrade jupyter notebook to avoid the following error:\n",
                "# 'ImportError: IProgress not found. Please update jupyter and ipywidgets.'\n",
                "\n",
                "! pip install ipywidgets\n",
                "! jupyter nbextension enable --py widgetsnbextension\n",
                "\n",
                "# Please restart the kernel after running this cell"
            ]
        },
        {
            "cell_type": "code",
            "execution_count": null,
            "metadata": {
                "colab": {},
                "colab_type": "code",
                "id": "dzqD2WDFOIN-"
            },
            "outputs": [],
            "source": [
                "from nemo.utils.exp_manager import exp_manager\n",
                "from nemo.collections import nlp as nemo_nlp\n",
                "\n",
                "import os\n",
                "import wget \n",
                "import torch\n",
                "import pytorch_lightning as pl\n",
                "from omegaconf import OmegaConf"
            ]
        },
        {
            "cell_type": "markdown",
            "metadata": {
                "colab_type": "text",
                "id": "daYw_Xll2ZR9"
            },
            "source": [
                "# Task Description\n",
                "Automatic Speech Recognition (ASR) systems typically generate text with no punctuation and capitalization of the words. \n",
                "This tutorial explains how to implement a model in NeMo that will predict punctuation and capitalization for each word in a sentence to make ASR output more readable and to boost performance of the named entity recognition, machine translation or text-to-speech models. \n",
                "We'll show how to train a model for this task using a pre-trained BERT model. \n",
                "For every word in our training dataset we’re going to predict:\n",
                "\n",
                "- punctuation mark that should follow the word and\n",
                "- whether the word should be capitalized"
            ]
        },
        {
            "cell_type": "markdown",
            "metadata": {
                "colab_type": "text",
                "id": "ZnuziSwJ1yEB"
            },
            "source": [
                "# Dataset\n",
                "This model can work with any dataset as long as it follows the format specified below. \n",
                "The training and evaluation data is divided into *2 files: text.txt and labels.txt*. \n",
                "Each line of the **text.txt** file contains text sequences, where words are separated with spaces: [WORD] [SPACE] [WORD] [SPACE] [WORD], for example:"
            ]
        },
        {
            "cell_type": "markdown",
            "metadata": {
                "colab_type": "text",
                "id": "TXFORGBv2Jqu"
            },
            "source": [
                "\n",
                "\n",
                "```\n",
                "when is the next flight to new york\n",
                "the next flight is ...\n",
                "...\n",
                "```\n",
                "\n"
            ]
        },
        {
            "cell_type": "markdown",
            "metadata": {
                "colab_type": "text",
                "id": "Y7ci55rM2QH8"
            },
            "source": [
                "The **labels.txt** file contains corresponding labels for each word in text.txt, the labels are separated with spaces. Each label in labels.txt file consists of 2 symbols:\n",
                "\n",
                "- the first symbol of the label indicates what punctuation mark should follow the word (where O means no punctuation needed);\n",
                "- the second symbol determines if a word needs to be capitalized or not (where U indicates that the word should be upper cased, and O - no capitalization needed.)\n",
                "\n",
                "In this tutorial, we are considering only commas, periods, and question marks the rest punctuation marks were removed. To use more punctuation marks, update the dataset to include desired labels, no changes to the model needed. \n",
                "\n",
                "Each line of the **labels.txt** should follow the format: \n",
                "[LABEL] [SPACE] [LABEL] [SPACE] [LABEL] (for labels.txt). \n",
                "For example, labels for the above text.txt file should be:"
            ]
        },
        {
            "cell_type": "markdown",
            "metadata": {
                "colab_type": "text",
                "id": "-94C1-864EW1"
            },
            "source": [
                "\n",
                "\n",
                "```\n",
                "OU OO OO OO OO OO OU ?U\n",
                "OU OO OO OO ...\n",
                "...\n",
                "```\n",
                "\n"
            ]
        },
        {
            "cell_type": "markdown",
            "metadata": {
                "colab_type": "text",
                "id": "VsEmwIPO4L4V"
            },
            "source": [
                "The complete list of all possible labels for this task used in this tutorial is: `OO, ,O, .O, ?O, OU, ,U, .U, ?U.`"
            ]
        },
        {
            "cell_type": "markdown",
            "metadata": {
                "colab_type": "text",
                "id": "SL58EWkd2ZVb"
            },
            "source": [
                "## Download and preprocess the data¶"
            ]
        },
        {
            "cell_type": "markdown",
            "metadata": {
                "colab_type": "text",
                "id": "THi6s1Qx2G1k"
            },
            "source": [
                "In this notebook we are going to use a subset of English examples from the [Tatoeba collection of sentences](https://tatoeba.org/eng) this script will download and preprocess the Tatoeba data [NeMo/examples/nlp/token_classification/get_tatoeba_data.py](https://github.com/NVIDIA/NeMo/blob/stable/examples/nlp/token_classification/data/get_tatoeba_data.py). Note, for further experiments with the model, set NUM_SAMPLES=-1 and consider including other datasets to improve model performance. \n"
            ]
        },
        {
            "cell_type": "code",
            "execution_count": null,
            "metadata": {
                "colab": {},
                "colab_type": "code",
                "id": "n8HZrDmr12_-"
            },
            "outputs": [],
            "source": [
                "DATA_DIR = 'PATH_TO_A_DIRECTORY_WHERE_DATA_FROM_THIS_TUTORIAL_IS_STORED'\n",
                "WORK_DIR = 'PATH_TO_A_DIRECTORY_WHERE_SCRIPTS_FOR_THIS_TUTORIAL_ARE_SAVED'\n",
                "MODEL_CONFIG = \"punctuation_capitalization_config.yaml\"\n",
                "\n",
                "# model parameters\n",
                "TOKENS_IN_BATCH = 1024\n",
                "MAX_SEQ_LENGTH = 64\n",
                "LEARNING_RATE = 0.00002\n",
                "NUM_SAMPLES = 10000"
            ]
        },
        {
            "cell_type": "code",
            "execution_count": null,
            "metadata": {
                "colab": {},
                "colab_type": "code",
                "id": "UOeeeCGqI-9c"
            },
            "outputs": [],
            "source": [
                "## download get_tatoeba_data.py script to download and preprocess the Tatoeba data\n",
                "os.makedirs(WORK_DIR, exist_ok=True)\n",
                "if not os.path.exists(WORK_DIR + '/get_tatoeba_data.py'):\n",
                "    print('Downloading get_tatoeba_data.py...')\n",
                "    wget.download(f'https://raw.githubusercontent.com/NVIDIA/NeMo/{BRANCH}/examples/nlp/token_classification/data/get_tatoeba_data.py', WORK_DIR)\n",
                "else:\n",
                "    print ('get_tatoeba_data.py is already exists')"
            ]
        },
        {
            "cell_type": "code",
            "execution_count": null,
            "metadata": {
                "colab": {},
                "colab_type": "code",
                "id": "H0ulD2TL13DR"
            },
            "outputs": [],
            "source": [
                "# download and preprocess the data\n",
                "# --clean_dir flag deletes raw Tataoeba data, remove the flag to avoid multiple data downloads if you want to experiment with the dataset size\n",
                "! python $WORK_DIR/get_tatoeba_data.py --data_dir $DATA_DIR --num_sample $NUM_SAMPLES --clean_dir"
            ]
        },
        {
            "cell_type": "markdown",
            "metadata": {
                "colab_type": "text",
                "id": "pctMm2vsPlPT"
            },
            "source": [
                "after execution of the above cell, your data folder will contain the following 4 files needed for training (raw Tatoeba data could be present if `--clean_dir` was not used):\n",
                "- labels_dev.txt\n",
                "- labels_train.txt\n",
                "- text_dev.txt\n",
                "- text_train.txt\n"
            ]
        },
        {
            "cell_type": "code",
            "execution_count": null,
            "metadata": {
                "colab": {},
                "colab_type": "code",
                "id": "KKwxXXezPvXF"
            },
            "outputs": [],
            "source": [
                "! ls -l $DATA_DIR"
            ]
        },
        {
            "cell_type": "code",
            "execution_count": null,
            "metadata": {
                "colab": {},
                "colab_type": "code",
                "id": "6UDPgadLN6SG"
            },
            "outputs": [],
            "source": [
                "# let's take a look at the data \n",
                "print('Text:')\n",
                "! head -n 5 $DATA_DIR/text_train.txt\n",
                "\n",
                "print('\\nLabels:')\n",
                "! head -n 5 $DATA_DIR/labels_train.txt"
            ]
        },
        {
            "cell_type": "markdown",
            "metadata": {},
            "source": [
                "As you see, `get_tatoeba_data.py` script provides not only downloads Tatoeba but also creates labels. If you wish to preprocess your own data, use [examples/nlp/token_classification/data/prepare_data_for_punctuation_capitalization.py](https://github.com/NVIDIA/NeMo/blob/main/examples/nlp/token_classification/data/prepare_data_for_punctuation_capitalization.py) script:"
            ]
        },
        {
            "cell_type": "code",
            "execution_count": null,
            "metadata": {},
            "outputs": [],
            "source": [
                "cwd = os.getcwd()\n",
                "NEMO_ROOT = \"~/NeMo\"\n",
                "!python $NEMO_ROOT/examples/nlp/token_classification/data/prepare_data_for_punctuation_capitalization.py \\\n",
                "    --source_file $DATA_DIR/text_train.txt \\\n",
                "    --output_dir $DATA_DIR/my_train_preprocessed"
            ]
        },
        {
            "cell_type": "code",
            "execution_count": null,
            "metadata": {},
            "outputs": [],
            "source": [
                "!ls $DATA_DIR/my_train_preprocessed -l"
            ]
        },
        {
            "cell_type": "markdown",
            "metadata": {},
            "source": [
                "# Tarred dataset\n",
                "\n",
                "If your dataset is too large to be stored in memory, you can use tarred dataset. A tarred dataset is a collection of tarred files which contain batches ready for passing into a model.\n",
                "\n",
                "All tar files will contain identical number of batches, so if number of batches in the dataset is not evenly divisible by parameter `--num_batches_per_tar_file` value, then up to `--num_batches_per_tar_file - 1` batches may be lost."
            ]
        },
        {
            "cell_type": "code",
            "execution_count": null,
            "metadata": {},
            "outputs": [],
            "source": [
                "# Number of lines in text and labels files\n",
                "!wc -l $DATA_DIR/text_train.txt\n",
                "!wc -l $DATA_DIR/labels_train.txt"
            ]
        },
        {
            "cell_type": "code",
            "execution_count": null,
            "metadata": {},
            "outputs": [],
            "source": [
                "NEMO_ROOT = \"~/NeMo\"\n",
                "!python $NEMO_ROOT/examples/nlp/token_classification/data/create_punctuation_capitalization_tarred_dataset.py \\\n",
                "    --text $DATA_DIR/text_train.txt \\\n",
                "    --labels $DATA_DIR/labels_train.txt \\\n",
                "    --output_dir $DATA_DIR/train_tarred \\\n",
                "    --num_batches_per_tarfile 5 \\\n",
                "    --tokens_in_batch 1024 \\\n",
                "    --lines_per_dataset_fragment 4000 \\\n",
                "    --tokenizer_name bert-base-uncased \\\n",
                "    --n_jobs 2"
            ]
        },
        {
            "cell_type": "code",
            "execution_count": null,
            "metadata": {},
            "outputs": [],
            "source": [
                "!ls $DATA_DIR/train_tarred -l"
            ]
        },
        {
            "cell_type": "code",
            "execution_count": null,
            "metadata": {},
            "outputs": [],
            "source": [
                "!ls $DATA_DIR/train_tarred/*.tar | wc -l  # number of tar files"
            ]
        },
        {
            "cell_type": "code",
            "execution_count": null,
            "metadata": {},
            "outputs": [],
            "source": [
                "!ls $DATA_DIR/train_tarred/ | grep -v '.tar'  # all not tar files"
            ]
        },
        {
            "cell_type": "markdown",
            "metadata": {},
            "source": [
                "If you wish to use tarred dataset, then you need to \n",
                "- pass metadata JSON file in config parameter `model.train_ds.tar_metadata_file`,\n",
                "- set `model.train_ds.use_tarred_dataset=true`."
            ]
        },
        {
            "cell_type": "markdown",
            "metadata": {
                "colab_type": "text",
                "id": "daludzzL2Jba"
            },
            "source": [
                "# Model Configuration"
            ]
        },
        {
            "cell_type": "markdown",
            "metadata": {
                "colab_type": "text",
                "id": "_whKCxfTMo6Y"
            },
            "source": [
                "In the Punctuation and Capitalization Model, we are jointly training two token-level classifiers on top of the pretrained [BERT](https://arxiv.org/pdf/1810.04805.pdf) model: \n",
                "- one classifier to predict punctuation and\n",
                "- the other one - capitalization.\n",
                "\n",
                "The model is defined in a config file which declares multiple important sections. They are:\n",
                "- **model**: All arguments that are related to the Model - language model, token classifiers, optimizer and schedulers, dataset and any other related information\n",
                "\n",
                "- **trainer**: Any argument to be passed to PyTorch Lightning\n",
                "\n",
                "See [docs](https://docs.nvidia.com/deeplearning/nemo/user-guide/docs/en/main/nlp/punctuation_and_capitalization.html#training-punctuation-and-capitalization-model) for full config description."
            ]
        },
        {
            "cell_type": "code",
            "execution_count": null,
            "metadata": {
                "colab": {},
                "colab_type": "code",
                "id": "T1gA8PsJ13MJ"
            },
            "outputs": [],
            "source": [
                "# download the model's configuration file \n",
                "config_dir = WORK_DIR + '/configs/'\n",
                "os.makedirs(config_dir, exist_ok=True)\n",
                "if not os.path.exists(config_dir + MODEL_CONFIG):\n",
                "    print('Downloading config file...')\n",
                "    wget.download(f'https://raw.githubusercontent.com/NVIDIA/NeMo/{BRANCH}/examples/nlp/token_classification/conf/' + MODEL_CONFIG, config_dir)\n",
                "else:\n",
                "    print ('config file is already exists')"
            ]
        },
        {
            "cell_type": "code",
            "execution_count": null,
            "metadata": {
                "colab": {},
                "colab_type": "code",
                "id": "mX3KmWMvSUQw"
            },
            "outputs": [],
            "source": [
                "# this line will print the entire config of the model\n",
                "config_path = f'{WORK_DIR}/configs/{MODEL_CONFIG}'\n",
                "print(config_path)\n",
                "config = OmegaConf.load(config_path)\n",
                "print(OmegaConf.to_yaml(config))"
            ]
        },
        {
            "cell_type": "markdown",
            "metadata": {
                "colab_type": "text",
                "id": "ZCgWzNBkaQLZ"
            },
            "source": [
                "# Setting up Data within the config\n",
                "\n",
                "Among other things, the config file contains dictionaries called `common_dataset_parameters`, `train_ds` and `validation_ds`. These are configurations used to setup the Dataset and DataLoaders of the corresponding config.\n",
                "\n",
                "Specify paths directories with train and dev datasets in parameters `train_ds.ds_item` and `validation_ds.ds_item`.\n",
                "\n",
                "I you want to use multiple datasets for evaluation, specify paths to the directory(ies) with evaluation file(s) in the following way:\n",
                "\n",
                "`model.validation_ds.ds_item=[PATH_TO_DEV1,PATH_TO_DEV2]` (Note no space between the paths and square brackets).\n",
                "\n",
                "Also notice that some configs, including `model.train_ds.ds_item`, have `???` in place of values, this values are required to be specified by the user.\n",
                "\n",
                "Let's now add the data directory path to the config."
            ]
        },
        {
            "cell_type": "code",
            "execution_count": null,
            "metadata": {
                "colab": {},
                "colab_type": "code",
                "id": "LQHCJN-ZaoLp"
            },
            "outputs": [],
            "source": [
                "# in this tutorial train and dev data is located in the same folder\n",
                "config.model.train_ds.ds_item = DATA_DIR\n",
                "config.model.validation_ds.ds_item=DATA_DIR\n",
                "del config.model.test_ds  # We do not have test data, only train and dev"
            ]
        },
        {
            "cell_type": "markdown",
            "metadata": {
                "colab_type": "text",
                "id": "nB96-3sTc3yk"
            },
            "source": [
                "# Building the PyTorch Lightning Trainer\n",
                "\n",
                "NeMo models are primarily PyTorch Lightning modules - and therefore are entirely compatible with the PyTorch Lightning ecosystem!\n",
                "\n",
                "Let's first instantiate a Trainer object!"
            ]
        },
        {
            "cell_type": "code",
            "execution_count": null,
            "metadata": {
                "colab": {},
                "colab_type": "code",
                "id": "1tG4FzZ4Ui60"
            },
            "outputs": [],
            "source": [
                "print(\"Trainer config - \\n\")\n",
                "print(OmegaConf.to_yaml(config.trainer))"
            ]
        },
        {
            "cell_type": "code",
            "execution_count": null,
            "metadata": {
                "colab": {},
                "colab_type": "code",
                "id": "knF6QeQQdMrH"
            },
            "outputs": [],
            "source": [
                "# lets modify some trainer configs\n",
                "# checks if we have GPU available and uses it\n",
                "accelerator = 'gpu' if torch.cuda.is_available() else 'cpu'\n",
                "config.trainer.devices = 1\n",
                "config.trainer.accelerator = accelerator\n",
                "config.trainer.precision = 16 if torch.cuda.is_available() else 32\n",
                "\n",
                "# For mixed precision training, use precision=16 and amp_level=O1\n",
                "\n",
                "# Reduces maximum number of epochs to 1 for a quick training\n",
                "config.trainer.max_epochs = 1\n",
                "\n",
                "# Remove distributed training flags\n",
                "config.trainer.strategy = None\n",
                "\n",
                "trainer = pl.Trainer(**config.trainer)"
            ]
        },
        {
            "cell_type": "markdown",
            "metadata": {
                "colab_type": "text",
                "id": "8IlEMdVxdr6p"
            },
            "source": [
                "# Setting up a NeMo Experiment¶\n",
                "\n",
                "NeMo has an experiment manager that handles logging and checkpointing for us, so let's use it!"
            ]
        },
        {
            "cell_type": "code",
            "execution_count": null,
            "metadata": {
                "colab": {},
                "colab_type": "code",
                "id": "8uztqGAmdrYt"
            },
            "outputs": [],
            "source": [
                "exp_dir = exp_manager(trainer, config.get(\"exp_manager\", None))\n",
                "\n",
                "# the exp_dir provides a path to the current experiment for easy access\n",
                "exp_dir = str(exp_dir)\n",
                "exp_dir"
            ]
        },
        {
            "cell_type": "markdown",
            "metadata": {
                "colab_type": "text",
                "id": "6FI_nQsJo_11"
            },
            "source": [
                "# Model Training"
            ]
        },
        {
            "cell_type": "markdown",
            "metadata": {
                "colab_type": "text",
                "id": "8tjLhUvL_o7_"
            },
            "source": [
                "Before initializing the model, we might want to modify some of the model configs. For example, we might want to modify the pretrained BERT model."
            ]
        },
        {
            "cell_type": "code",
            "execution_count": null,
            "metadata": {
                "colab": {},
                "colab_type": "code",
                "id": "Xeuc2i7Y_nP5"
            },
            "outputs": [],
            "source": [
                "# complete list of supported BERT-like models\n",
                "print(nemo_nlp.modules.get_pretrained_lm_models_list())\n",
                "\n",
                "PRETRAINED_BERT_MODEL = \"bert-base-uncased\""
            ]
        },
        {
            "cell_type": "code",
            "execution_count": null,
            "metadata": {
                "colab": {},
                "colab_type": "code",
                "id": "RK2xglXyAUOO"
            },
            "outputs": [],
            "source": [
                "# add the specified above model parameters to the config\n",
                "config.model.language_model.pretrained_model_name = PRETRAINED_BERT_MODEL\n",
                "config.model.train_ds.tokens_in_batch = TOKENS_IN_BATCH\n",
                "config.model.validation_ds.tokens_in_batch = TOKENS_IN_BATCH\n",
                "config.model.optim.lr = LEARNING_RATE\n",
                "config.model.train_ds.num_samples = NUM_SAMPLES\n",
                "config.model.validation_ds.num_samples = NUM_SAMPLES\n"
            ]
        },
        {
            "cell_type": "markdown",
            "metadata": {
                "colab_type": "text",
                "id": "gYKcziSsiAAd"
            },
            "source": [
                "Now, we are ready to initialize our model. During the model initialization call, the dataset and data loaders we'll be prepared for training and evaluation.\n",
                "Also, the pretrained BERT model will be downloaded, note it can take up to a few minutes depending on the size of the chosen BERT model."
            ]
        },
        {
            "cell_type": "code",
            "execution_count": null,
            "metadata": {
                "colab": {},
                "colab_type": "code",
                "id": "Yk2hJssviAAe",
                "pycharm": {
                    "name": "#%%\n"
                },
                "scrolled": false
            },
            "outputs": [],
            "source": [
                "# initialize the model\n",
                "# during this stage, the dataset and data loaders we'll be prepared for training and evaluation\n",
                "model = nemo_nlp.models.PunctuationCapitalizationModel(cfg=config.model, trainer=trainer)"
            ]
        },
        {
            "cell_type": "markdown",
            "metadata": {
                "colab_type": "text",
                "id": "kQ592Tx4pzyB"
            },
            "source": [
                "## Monitoring training progress\n",
                "Optionally, you can create a Tensorboard visualization to monitor training progress."
            ]
        },
        {
            "cell_type": "code",
            "execution_count": null,
            "metadata": {
                "colab": {},
                "colab_type": "code",
                "id": "mTJr16_pp0aS"
            },
            "outputs": [],
            "source": [
                "try:\n",
                "  from google import colab\n",
                "  COLAB_ENV = True\n",
                "except (ImportError, ModuleNotFoundError):\n",
                "  COLAB_ENV = False\n",
                "\n",
                "# Load the TensorBoard notebook extension\n",
                "if COLAB_ENV:\n",
                "  %load_ext tensorboard\n",
                "  %tensorboard --logdir {exp_dir}\n",
                "else:\n",
                "  print(\"To use tensorboard, please use this notebook in a Google Colab environment.\")"
            ]
        },
        {
            "cell_type": "code",
            "execution_count": null,
            "metadata": {
                "colab": {},
                "colab_type": "code",
                "id": "hUvnSpyjp0Dh"
            },
            "outputs": [],
            "source": [
                "# start the training\n",
                "trainer.fit(model)"
            ]
        },
        {
            "cell_type": "markdown",
            "metadata": {},
            "source": [
                "# Training using tarred dataset"
            ]
        },
        {
            "cell_type": "code",
            "execution_count": null,
            "metadata": {},
            "outputs": [],
            "source": [
                "config = OmegaConf.load(config_path)\n",
                "config.model.train_ds.ds_item = f'{DATA_DIR}/train_tarred'\n",
                "config.model.train_ds.use_tarred_dataset = True\n",
                "# Only metadata file name is required if `use_tarred_dataset=true`.\n",
                "config.model.train_ds.tar_metadata_file = 'metadata.punctuation_capitalization.tokens1024.max_seq_length512.bert-base-uncased.json'\n",
                "config.model.validation_ds.ds_item = DATA_DIR\n",
                "del config.model.test_ds  # We do not have test data, only train and dev\n",
                "\n",
                "# Trainer\n",
                "accelerator = 'gpu' if torch.cuda.is_available() else 'cpu'\n",
                "config.trainer.devices = 1\n",
                "config.trainer.accelerator = accelerator\n",
                "config.trainer.precision = 16 if torch.cuda.is_available() else 32\n",
                "config.trainer.max_epochs = 1\n",
                "config.trainer.strategy = None\n",
                "\n",
                "# Exp manager\n",
                "config.exp_manager.explicit_log_dir = 'tarred_experiment'\n",
                "\n",
                "config.model.language_model.pretrained_model_name = PRETRAINED_BERT_MODEL\n",
                "config.model.validation_ds.tokens_in_batch = TOKENS_IN_BATCH\n",
                "config.model.optim.lr = LEARNING_RATE\n",
                "config.model.validation_ds.num_samples = NUM_SAMPLES"
            ]
        },
        {
            "cell_type": "code",
            "execution_count": null,
            "metadata": {},
            "outputs": [],
            "source": [
                "trainer = pl.Trainer(**config.trainer)\n",
                "exp_dir = exp_manager(trainer, config.get(\"exp_manager\", None))\n",
                "model = nemo_nlp.models.PunctuationCapitalizationModel(cfg=config.model, trainer=trainer)\n",
                "trainer.fit(model)"
            ]
        },
        {
            "cell_type": "markdown",
            "metadata": {
                "colab_type": "text",
                "id": "VPdzJVAgSFaJ"
            },
            "source": [
                "# Inference using a pretrained model\n",
                "\n",
                "To see how the model performs, let’s run inference on a few examples."
            ]
        },
        {
            "cell_type": "code",
            "execution_count": null,
            "metadata": {
                "colab": {},
                "colab_type": "code",
                "id": "DQhsamclRtxJ"
            },
            "outputs": [],
            "source": [
                "print(f\"Available_models: {nemo_nlp.models.PunctuationCapitalizationModel.get_available_model_names()}\\n\")\n",
                "\n",
                "pretrained_model = nemo_nlp.models.PunctuationCapitalizationModel.from_pretrained(\"punctuation_en_distilbert\")\n",
                "# define the list of queiries for inference\n",
                "queries = [\n",
                "        'we bought four shirts and one mug from the nvidia gear store in santa clara',\n",
                "        'what can i do for you today',\n",
                "        'how are you',\n",
                "        'how is the weather in',\n",
                "    ]\n",
                "inference_results = pretrained_model.add_punctuation_capitalization(queries)\n",
                "print()\n",
                "\n",
                "for query, result in zip(queries, inference_results):\n",
                "    print(f'Query   : {query}')\n",
                "    print(f'Combined: {result.strip()}\\n')"
            ]
        },
        {
            "cell_type": "markdown",
            "metadata": {},
            "source": [
                "Inference for large amounts of text can be performed by a script [examples/nlp/token_classification/punctuate_capitalize_infer.py](https://github.com/NVIDIA/NeMo/blob/stable/examples/nlp/token_classification/punctuate_capitalize_infer.py)\n",
                "\n",
                "```\n",
                "python punctuate_capitalize_infer.py \\\n",
                "    --input_manifest <PATH/TO/INPUT/MANIFEST> \\\n",
                "    --output_manifest <PATH/TO/OUTPUT/MANIFEST> \\\n",
                "    --pretrained_name punctuation_en_bert \\\n",
                "    --max_seq_length 64 \\\n",
                "    --margin 16 \\\n",
                "    --step 8\n",
                "```\n",
                "\n",
                "`<PATH/TO/INPUT/MANIFEST>` is a path to NeMo [ASR manifest](https://docs.nvidia.com/deeplearning/nemo/user-guide/docs/en/stable/asr/datasets.html) which contains text in which you need to restore punctuation and capitalization. If manifest contains `'pred_text'` key, then `'pred_text'` elements will be processed. Otherwise, punctuation and capitalization will be restored in `'text'` elements.\n",
                "\n",
                "`<PATH/TO/OUTPUT/MANIFEST>` is a path to NeMo ASR manifest into which result will be saved. The text with restored\n",
                "punctuation and capitalization is saved into `'pred_text'` elements if `'pred_text'` key is present in\n",
                "input manifest. Otherwise result will be saved into `'text'` elements.\n",
                "\n",
                "Alternatively you can pass text for restoring punctuation and capitalization as plain text. See help for parameters `--input_text` and `--output_text` of the script\n",
                "[punctuate_capitalize_infer.py](https://github.com/NVIDIA/NeMo/blob/stable/examples/nlp/token_classification/punctuate_capitalize_infer.py).\n",
                "\n",
                "The script `examples/nlp/token_classification/punctuate_capitalize_infer.py` can restore punctuation and capitalization in a text of arbitrary length. Long sequences are split into segments\n",
                "`--max_seq_length - 2` tokens each. Each segment starts and ends with `[CLS]` and `[SEP]`\n",
                "tokens correspondingly. Every segment is offset to the previous one by `--step` tokens. For example, if\n",
                "every character is a token, `--max_seq_length=5`, `--step=2`, then text `\"hello\"` will be split into\n",
                "segments `[['[CLS]', 'h', 'e', 'l', '[SEP]'], ['[CLS]', 'l', 'l', 'o', '[SEP]']]`.\n",
                "\n",
                "If segments overlap, then predicted probabilities for a token present in several segments are multiplied before selecting the best candidate.\n",
                "\n",
                "Splitting leads to pour performance of a model near edges of segments. Use parameter `--margin` to discard `--margin`\n",
                "probabilities predicted for `--margin` tokens near segment edges. For example, if every character is a token, `--max_seq_length=5`, `--step=1`, `--margin=1`, then text `\"hello\"` will be split into segments `[['[CLS]', 'h', 'e', 'l', '[SEP]'], ['[CLS]', 'e', 'l', 'l', '[SEP]'], ['[CLS]', 'l', 'l', 'o', '[SEP]']]`. Before calculating actual predictions, probabilities for tokens marked by asterisk are removed: `[['[CLS]', 'h', 'e', 'l'*, '[SEP]'*], ['[CLS]'*, 'e'*, 'l', 'l'*, '[SEP]'*], ['[CLS]'*, 'l'*, 'l', 'o', '[SEP]']]`.\n",
                "\n",
                "You may use parameters `max_seq_length`, `step`, and `margin` in `add_punctuation_capitalization` method.\n",
                "\n",
                "The text in the following example is from IWSLT 2019 test dataset."
            ]
        },
        {
            "cell_type": "code",
            "execution_count": null,
            "metadata": {},
            "outputs": [],
            "source": [
                "inference_results = pretrained_model.add_punctuation_capitalization(\n",
                "    [\n",
                "        \"each of these songs represents a scene a movement in some cases a sonic revolution that completely altered the \"\n",
                "        \"course of popular music they're all also calling cards almost for those cities songs totally linked with their \"\n",
                "        \"city's identity and might be why you probably consider them to be music cities now the magical mythical thing \"\n",
                "        \"the thing we kind of all love about stories like these is that those cities weren't doing anything in particular \"\n",
                "        \"to make those moments happen there's no formula for capturing lightning in a bottle a formula didn't give us \"\n",
                "        \"grunge music or introduce tupock to dr dray and there's definitely no blueprint for how to open your record \"\n",
                "        \"business in a south memphis neighborhood that turns out is home to booker t jones william bell and albert king \"\n",
                "        \"so this is just something that happens and right when the stars perfectly align great music just happens and \"\n",
                "        \"in the meantime new york and nashville can churn out the hits that come through our radios define our \"\n",
                "        \"generations and soundtrack our weddings and our funerals and everything in between i don't know about you but \"\n",
                "        \"the very idea of that is just deadly boring to me there are musicians all around you making powerful important \"\n",
                "        \"music and thanks to the internet and it's limitless possibilities for creators to create music and fans to \"\n",
                "        \"discover that music those zyite guy songs don't have to be handed down to us from some conference room full of \"\n",
                "        \"songwriters in a corporate high rise but also and more importantly we can't decide that it's just something that \"\n",
                "        \"happens because music is about so much more than hits those big iconic moments that change everything it's more \"\n",
                "        \"than just entertainment for so many of us music is truly a way to navigate life a means of self expression sure \"\n",
                "        \"but it also helps us find ourrselfel worse and figure out who we are it connects us with other people as almost \"\n",
                "        \"nothing else can across language barriers across social and cultural and economic divides music makes us smarter \"\n",
                "        \"and healthier and happier music is necessary what if you lived in a city that believed that that said we're not \"\n",
                "        \"waiting for that hit song to define us we're a music city because music is necessary by seeing music as \"\n",
                "        \"necessary a city can build two things 1st an ecosystem to support the development of professional musicians \"\n",
                "        \"and music business and 2nd a receptive and engaged audience to sustain them and those are the two critical \"\n",
                "        \"elements of a music city a city whose leaders recognize the importance of music for our development as \"\n",
                "        \"individuals our connection as a community and our viability as a vibrant place to live see smart cities music \"\n",
                "        \"cities know that thriving night lifef a creative class culture is what attracts young talented people to cities \"\n",
                "        \"it's what brings that lightning and no we can't predict the next egg that will hatch but we can create a city \"\n",
                "        \"that acts like an incubator to do that 1st we got to know what we've got that means identifying and quantifying \"\n",
                "        \"our assets we need to know them backward and forward from who and what and where they are to what their impact \"\n",
                "        \"is on the economy let's count our recording studios and our record labels our historic landmarks and our \"\n",
                "        \"hardcore punk clubs we should count monthly free jazz nights and weekly folk jams music schools artist \"\n",
                "        \"development instrument shops every lay than every luther music museums open once a open year round and music \"\n",
                "        \"festivals open just one weekend year now ideally through this process we'll create an actual asset map \"\n",
                "        \"dropping a pin for each one allowing us to see exactly what we've got and where organic momentum is already \"\n",
                "        \"happening because it's not enough to paint in broad strokes here when it comes to specific support for music \"\n",
                "        \"locally and a broad understanding of a music brand nationally you've got to have the receipts next we'll need \"\n",
                "        \"to identify our challenges now it's important to knowe that for the most part this won't be just the opposite \"\n",
                "        \"of step one we won't gain a whole lot by simply thinking about what's missing from our map instead we need to \"\n",
                "        \"approach this more holistically there are lots of music venues on our map awesome but are they struggling do \"\n",
                "        \"we have a venue ladder which just means can an artist starting out at a coffee house open mike see a clear path \"\n",
                "        \"for how they'll grow from that 25 seat room to a hundred seat room and so on or are we expecting them to go from \"\n",
                "        \"a coffee house to a colossum maybe our challenges lie in city infrastructure public transportation affordable \"\n",
                "        \"housing maybe like in london where the number of music venues went from 400 in 2010 to 100 in 2015 we need to \"\n",
                "        \"think about protections against gentrification the mayor of london in december of last year actually added \"\n",
                "        \"something called the agent of change principle to the city's comprehensive plan the name says it all if a real \"\n",
                "        \"estate developer wants to build condos next to an existing music venue the developer is the agent of change they \"\n",
                "        \"have to take the necessary steps for noise mitigation next and this is a very big one we need leadership and we \"\n",
                "        \"need a strategy now we know there's a lot of magic in this mix a lot of right people right place right time and \"\n",
                "        \"that will never stop being an important element of the way music is made the way some of the best most enduring \"\n",
                "        \"music is made but there cannot be a leadership vacuum in 2018 surriving music cities don't often happen and \"\n",
                "        \"don't have to happen accidentally we need elected officials who recognize the power of music and elevate the \"\n",
                "        \"voices of creatives and they're ready to put a strategy in place in music cities from berlin to paris to bogata \"\n",
                "        \"music advisory councils ensure that musicians have a seat at the table they're volunteer councils and they work \"\n",
                "        \"directly with a designated advocate inside of city hall or even the chamber of commerce the strongest strategies \"\n",
                "        \"will build music community supports like this one inward while also exporting music outward they go hand in hand \"\n",
                "        \"when we look inward we create that place that musicians want to live and when we look outward we build \"\n",
                "        \"opportunities for them to advance their career while also driving attention back to our city and leveraging music \"\n",
                "        \"as a talent attraction tool and here's something else that will help with that we've got to figure out who we are \"\n",
                "        \"now when i say austin you probably think live music capital and why because in 1991 leadership in austin saw \"\n",
                "        \"something percolating with an existing asset and they chose to own it by recognizing that momentum naming it and \"\n",
                "        \"claiming it they inevitably caused more live music venues to open existing spaces to add live music to their \"\n",
                "        \"repertoire and they created a swell of civic buy in around the idea which meant that it wasn't just a slogan in \"\n",
                "        \"some tourism pamphlet was something that locals really started to believe and take pride in now generally \"\n",
                "        \"speaking what austin created is just an assets based narrative and when we think back to step one we know that \"\n",
                "        \"every city will not tick every box many cities won't have recording studios like memphis or a songwriter and \"\n",
                "        \"publishing scene like nashville and that's not a deal breaker we simply have to find the momentum happening in \"\n",
                "        \"our city what are our unique assets in comparison to no other place so if all of that sounds like something \"\n",
                "        \"you'd like to happen where you live here are three things you can do to move the needle 1st you can use your \"\n",
                "        \"feet your ears and your dollars show up be that receptive and engaged audience that is so necessary for a music \"\n",
                "        \"city to thrive pay a cover charge buy a record discover new music and please take your friends two you can use \"\n",
                "        \"your voice buy in to the assets based narrative talk about and celebrate what your city has and three you can \"\n",
                "        \"use your vote seek out leadership that doesn't just pay lip service to your city's music but recognizes its \"\n",
                "        \"power and is prepared to put a strategy in place to elevate it grow it and build collaboration no there really \"\n",
                "        \"is no telling what city could be defined by a certain scene or a certain song in the next decade but as much \"\n",
                "        \"as we absolutely cannot predict that what we absolutely can predict is what happens when we treat music as \"\n",
                "        \"necessary and we work to build a music city and that is a place where i want to live thank you\"\n",
                "    ],\n",
                "    max_seq_length=128,\n",
                "    step=8,\n",
                "    margin=16,\n",
                "    batch_size=32,\n",
                ")\n",
                "print(inference_results[0])"
            ]
        },
        {
            "cell_type": "markdown",
            "metadata": {
                "colab_type": "text",
                "id": "ref1qSonGNhP"
            },
            "source": [
                "## Training Script\n",
                "\n",
                "If you have NeMo installed locally, you can also train the model with [nlp/token_classification/punctuation_capitalization_train_evaluate.py](https://github.com/NVIDIA/NeMo/blob/main/examples/nlp/token_classification/punctuation_capitalization_train_evaluate.py).\n",
                "\n",
                "To run training script, use:\n",
                "\n",
                "`python punctuation_capitalization_train_evaluate.py model.train_ds.ds_item=PATH_TO_TRAIN_DATA_DIR`\n",
                "\n",
                "Set NUM_SAMPLES=-1 and consider including other datasets to improve the performance of the model.\n",
                "\n",
                "# Finetuning model with your data\n",
                "\n",
                "When we were training the model from scratch, the datasets were prepared for training during the model initialization. When we are using a pretrained Punctuation and Capitalization model, before training, we need to setup training and evaluation data."
            ]
        },
        {
            "cell_type": "code",
            "execution_count": null,
            "metadata": {
                "colab": {},
                "colab_type": "code",
                "id": "4X1BahRlkaNf"
            },
            "outputs": [],
            "source": [
                "# let's reload our pretrained model\n",
                "pretrained_model = nemo_nlp.models.PunctuationCapitalizationModel.from_pretrained('punctuation_en_distilbert')\n",
                "\n",
                "# setup train and validation Pytorch DataLoaders\n",
                "pretrained_model.update_config_after_restoring_from_checkpoint(\n",
                "    train_ds={\n",
                "        'ds_item': DATA_DIR,\n",
                "        'text_file': 'text_train.txt',\n",
                "        'labels_file': 'labels_train.txt',\n",
                "        'tokens_in_batch': 1024,\n",
                "    },\n",
                "    validation_ds={\n",
                "        'ds_item': DATA_DIR,\n",
                "        'text_file': 'text_dev.txt',\n",
                "        'labels_file': 'labels_dev.txt',\n",
                "        'tokens_in_batch': 1024,\n",
                "    },\n",
                ")\n",
<<<<<<< HEAD
                "pretrained_model.setup_training_data()\n",
                "pretrained_model.setup_validation_data()\n",
=======
>>>>>>> f3ad584b
                "\n",
                "# and now we can create a PyTorch Lightning trainer and call `fit` again\n",
                "# for this tutorial we are setting fast_dev_run to True, and the trainer will run 1 training batch and 1 validation batch\n",
                "# for actual model training, disable the flag\n",
                "fast_dev_run = True\n",
                "trainer = pl.Trainer(devices=1, accelerator='gpu', fast_dev_run=fast_dev_run)\n",
<<<<<<< HEAD
=======
                "pretrained_model.set_trainer(trainer)\n",
                "pretrained_model.setup_training_data()\n",
                "pretrained_model.setup_validation_data()\n",
>>>>>>> f3ad584b
                "trainer.fit(pretrained_model)"
            ]
        }
    ],
    "metadata": {
        "accelerator": "GPU",
        "colab": {
            "collapsed_sections": [
                "daYw_Xll2ZR9"
            ],
            "name": "Punctuation_and_Capitalization.ipynb",
            "private_outputs": true,
            "provenance": []
        },
        "kernelspec": {
            "display_name": "Python 3 (ipykernel)",
            "language": "python",
            "name": "python3"
        },
        "language_info": {
            "codemirror_mode": {
                "name": "ipython",
                "version": 3
            },
            "file_extension": ".py",
            "mimetype": "text/x-python",
            "name": "python",
            "nbconvert_exporter": "python",
            "pygments_lexer": "ipython3",
            "version": "3.8.12"
        },
        "pycharm": {
            "stem_cell": {
                "cell_type": "raw",
                "metadata": {
                    "collapsed": false
                },
                "source": []
            }
        }
    },
    "nbformat": 4,
    "nbformat_minor": 1
}<|MERGE_RESOLUTION|>--- conflicted
+++ resolved
@@ -6,11 +6,7 @@
             "metadata": {},
             "outputs": [],
             "source": [
-<<<<<<< HEAD
-                "BRANCH = 'r1.8.2'"
-=======
                 "BRANCH = 'r1.9.0'"
->>>>>>> f3ad584b
             ]
         },
         {
@@ -994,23 +990,15 @@
                 "        'tokens_in_batch': 1024,\n",
                 "    },\n",
                 ")\n",
-<<<<<<< HEAD
-                "pretrained_model.setup_training_data()\n",
-                "pretrained_model.setup_validation_data()\n",
-=======
->>>>>>> f3ad584b
                 "\n",
                 "# and now we can create a PyTorch Lightning trainer and call `fit` again\n",
                 "# for this tutorial we are setting fast_dev_run to True, and the trainer will run 1 training batch and 1 validation batch\n",
                 "# for actual model training, disable the flag\n",
                 "fast_dev_run = True\n",
                 "trainer = pl.Trainer(devices=1, accelerator='gpu', fast_dev_run=fast_dev_run)\n",
-<<<<<<< HEAD
-=======
                 "pretrained_model.set_trainer(trainer)\n",
                 "pretrained_model.setup_training_data()\n",
                 "pretrained_model.setup_validation_data()\n",
->>>>>>> f3ad584b
                 "trainer.fit(pretrained_model)"
             ]
         }
