{
  "nbformat": 4,
  "nbformat_minor": 0,
  "metadata": {
    "accelerator": "GPU",
    "colab": {
      "name": "Question_Answering_Squad.ipynb",
      "provenance": [],
      "private_outputs": true,
      "collapsed_sections": [
        "daYw_Xll2ZR9"
      ],
      "toc_visible": true
    },
    "kernelspec": {
      "display_name": "Python 3",
      "language": "python",
      "name": "python3"
    },
    "language_info": {
      "codemirror_mode": {
        "name": "ipython",
        "version": 3
      },
      "file_extension": ".py",
      "mimetype": "text/x-python",
      "name": "python",
      "nbconvert_exporter": "python",
      "pygments_lexer": "ipython3",
      "version": "3.7.6"
    },
    "pycharm": {
      "stem_cell": {
        "cell_type": "raw",
        "metadata": {
          "collapsed": false
        },
        "source": []
      }
    }
  },
  "cells": [
    {
      "cell_type": "code",
      "metadata": {
        "id": "uRLPr0TnIAHO"
      },
      "source": [
<<<<<<< HEAD
        "BRANCH = 'r1.4.0'"
=======
        "BRANCH = 'r1.5.0'"
>>>>>>> e2d11bb1
      ],
      "execution_count": null,
      "outputs": []
    },
    {
      "cell_type": "code",
      "metadata": {
        "id": "o_0K1lsW1dj9"
      },
      "source": [
        "\"\"\"\n",
        "You can run either this notebook locally (if you have all the dependencies and a GPU) or on Google Colab.\n",
        "\n",
        "Instructions for setting up Colab are as follows:\n",
        "1. Open a new Python 3 notebook.\n",
        "2. Import this notebook from GitHub (File -> Upload Notebook -> \"GITHUB\" tab -> copy/paste GitHub URL)\n",
        "3. Connect to an instance with a GPU (Runtime -> Change runtime type -> select \"GPU\" for hardware accelerator)\n",
        "4. Run this cell to set up dependencies.\n",
        "\"\"\"\n",
        "# If you're using Google Colab and not running locally, run this cell\n",
        "\n",
        "# install NeMo\n",
        "!python -m pip install git+https://github.com/NVIDIA/NeMo.git@$BRANCH#egg=nemo_toolkit[nlp]"
      ],
      "execution_count": null,
      "outputs": []
    },
    {
      "cell_type": "code",
      "metadata": {
        "id": "dzqD2WDFOIN-"
      },
      "source": [
        "from nemo.utils.exp_manager import exp_manager\n",
        "from nemo.collections import nlp as nemo_nlp\n",
        "\n",
        "import os\n",
        "import wget \n",
        "import torch\n",
        "import pytorch_lightning as pl\n",
        "from omegaconf import OmegaConf"
      ],
      "execution_count": null,
      "outputs": []
    },
    {
      "cell_type": "markdown",
      "metadata": {
        "id": "daYw_Xll2ZR9"
      },
      "source": [
        "# Task Description\n",
        "Given a question and a context both in natural language, predict the span within the context with a start and end position which indicates the answer to the question.\n",
        "For every word in our training dataset we’re going to predict:\n",
        "- likelihood this word is the start of the span \n",
        "- likelihood this word is the end of the span \n",
        "\n",
        "We are using a pretrained [BERT](https://arxiv.org/pdf/1810.04805.pdf) encoder with 2 span prediction heads for prediction start and end position of the answer. The span predictions are token classifiers consisting of a single linear layer. "
      ]
    },
    {
      "cell_type": "markdown",
      "metadata": {
        "id": "ZnuziSwJ1yEB"
      },
      "source": [
        "# Dataset\n",
        "This model expects the dataset to be in [SQuAD](https://rajpurkar.github.io/SQuAD-explorer/) format, e.g. a JSON file for each dataset split. \n",
        "In the following we will show example for a training file. Each title has one or multiple paragraph entries, each consisting of the text - \"context\", and question-answer entries. Each question-answer entry has:\n",
        "* a question\n",
        "* a globally unique id\n",
        "* a boolean flag \"is_impossible\" which shows if the question is answerable or not\n",
        "* in case the question is answerable one answer entry, which contains the text span and its starting character index in the context. If not answerable, the \"answers\" list is empty\n",
        "\n",
        "The evaluation files (for validation and testing) follow the above format except for it can provide more than one answer to the same question. \n",
        "The inference file follows the above format except for it does not require the \"answers\" and \"is_impossible\" keywords.\n"
      ]
    },
    {
      "cell_type": "markdown",
      "metadata": {
        "id": "TXFORGBv2Jqu"
      },
      "source": [
        "\n",
        "\n",
        "```\n",
        "{\n",
        "    \"data\": [\n",
        "        {\n",
        "            \"title\": \"Super_Bowl_50\", \n",
        "            \"paragraphs\": [\n",
        "                {\n",
        "                    \"context\": \"Super Bowl 50 was an American football game to determine the champion of the National Football League (NFL) for the 2015 season. The American Football Conference (AFC) champion Denver Broncos defeated the National Football Conference (NFC) champion Carolina Panthers 24\\u201310 to earn their third Super Bowl title. The game was played on February 7, 2016, at Levi's Stadium in the San Francisco Bay Area at Santa Clara, California. As this was the 50th Super Bowl, the league emphasized the \\\"golden anniversary\\\" with various gold-themed initiatives, as well as temporarily suspending the tradition of naming each Super Bowl game with Roman numerals (under which the game would have been known as \\\"Super Bowl L\\\"), so that the logo could prominently feature the Arabic numerals 50.\", \n",
        "                    \"qas\": [\n",
        "                        {\n",
        "                            \"question\": \"Where did Super Bowl 50 take place?\", \n",
        "                            \"is_impossible\": \"false\", \n",
        "                            \"id\": \"56be4db0acb8001400a502ee\", \n",
        "                            \"answers\": [\n",
        "                                {\n",
        "                                    \"answer_start\": \"403\", \n",
        "                                    \"text\": \"Santa Clara, California\"\n",
        "                                }\n",
        "                            ]\n",
        "                        },\n",
        "                        {\n",
        "                            \"question\": \"What was the winning score of the Super Bowl 50?\", \n",
        "                            \"is_impossible\": \"true\", \n",
        "                            \"id\": \"56be4db0acb8001400a502ez\", \n",
        "                            \"answers\": [\n",
        "                            ]\n",
        "                        }\n",
        "                    ]\n",
        "                }\n",
        "            ]\n",
        "        }\n",
        "    ]\n",
        "}\n",
        "...\n",
        "```\n",
        "\n"
      ]
    },
    {
      "cell_type": "markdown",
      "metadata": {
        "id": "SL58EWkd2ZVb"
      },
      "source": [
        "## Download the data"
      ]
    },
    {
      "cell_type": "code",
      "execution_count": null,
      "metadata": {},
      "outputs": [],
      "source": []
    },
    {
      "cell_type": "markdown",
      "metadata": {
        "id": "THi6s1Qx2G1k"
      },
      "source": [
        "In this notebook we are going download the [SQuAD](https://rajpurkar.github.io/SQuAD-explorer/) dataset to showcase how to do training and inference. There are two datasets, SQuAD1.0 and SQuAD2.0. SQuAD 1.1, the previous version of the SQuAD dataset, contains 100,000+ question-answer pairs on 500+ articles. SQuAD2.0 dataset combines the 100,000 questions in SQuAD1.1 with over 50,000 unanswerable questions written adversarially by crowdworkers to look similar to answerable ones. \n",
        "\n",
        "\n",
        "To download both datasets, we use  [NeMo/examples/nlp/question_answering/get_squad.py](https://github.com/NVIDIA/NeMo/blob/stable/examples/nlp/question_answering/get_squad.py). \n",
        "\n",
        "\n"
      ]
    },
    {
      "cell_type": "code",
      "metadata": {
        "id": "tv3qXTTR_hBk"
      },
      "source": [
        "# set the following paths\n",
        "DATA_DIR = \"PATH_TO_DATA\"\n",
        "WORK_DIR = \"PATH_TO_CHECKPOINTS_AND_LOGS\""
      ],
      "execution_count": null,
      "outputs": []
    },
    {
      "cell_type": "code",
      "metadata": {
        "id": "qcz3Djem_hBn"
      },
      "source": [
        "## download get_squad.py script to download and preprocess the SQuAD data\n",
        "os.makedirs(WORK_DIR, exist_ok=True)\n",
        "if not os.path.exists(WORK_DIR + '/get_squad.py'):\n",
        "    print('Downloading get_squad.py...')\n",
        "    wget.download(f'https://raw.githubusercontent.com/NVIDIA/NeMo/{BRANCH}/examples/nlp/question_answering/get_squad.py', WORK_DIR)\n",
        "else:\n",
        "    print ('get_squad.py already exists')"
      ],
      "execution_count": null,
      "outputs": []
    },
    {
      "cell_type": "code",
      "metadata": {
        "id": "mpzsC41t_hBq"
      },
      "source": [
        "# download and preprocess the data\n",
        "! python $WORK_DIR/get_squad.py --destDir $DATA_DIR"
      ],
      "execution_count": null,
      "outputs": []
    },
    {
      "cell_type": "markdown",
      "metadata": {
        "id": "m_HLLl6t_hBs"
      },
      "source": [
        "after execution of the above cell, your data folder will contain a subfolder \"squad\" the following 4 files for training and evaluation\n",
        "- v1.1/train-v1.1.json\n",
        "- v1.1/dev-v1.1.json\n",
        "- v2.0/train-v2.0.json\n",
        "- v2.0/dev-v2.0.json"
      ]
    },
    {
      "cell_type": "code",
      "metadata": {
        "id": "qYHcfxPL_hBt"
      },
      "source": [
        "! ls -LR {DATA_DIR}/squad"
      ],
      "execution_count": null,
      "outputs": []
    },
    {
      "cell_type": "markdown",
      "metadata": {
        "id": "bdpikZVreLlI"
      },
      "source": [
        "## Data preprocessing\n",
        "\n",
        "The input into the model is the concatenation of two tokenized sequences:\n",
        "\" [CLS] query [SEP] context [SEP]\".\n",
        "This is the tokenization used for BERT, i.e. [WordPiece](https://arxiv.org/pdf/1609.08144.pdf) Tokenizer, which uses the [Google's BERT vocabulary](https://github.com/google-research/bert). This tokenizer is configured with `model.tokenizer.tokenizer_name=bert-base-uncased` and is automatically instantiated using [Huggingface](https://huggingface.co/)'s API. \n",
        "The benefit of this tokenizer is that this is compatible with a pretrained BERT model, from which we can finetune instead of training the question answering model from scratch. However, we also support other tokenizers, such as `model.tokenizer.tokenizer_name=sentencepiece`. Unlike the BERT WordPiece tokenizer, the [SentencePiece](https://github.com/google/sentencepiece) tokenizer model needs to be first created from a text file.\n",
        "See [02_NLP_Tokenizers.ipynb](https://colab.research.google.com/github/NVIDIA/NeMo/blob/stable/tutorials/nlp/02_NLP_Tokenizers.ipynb) for more details on how to use NeMo Tokenizers."
      ]
    },
    {
      "cell_type": "markdown",
      "metadata": {
        "id": "0q7Y7nyW_hBv"
      },
      "source": [
        "# Data and Model Parameters\n"
      ]
    },
    {
      "cell_type": "markdown",
      "metadata": {
        "id": "B0b0Tn8M_hBv"
      },
      "source": [
        "Note, this is only an example to showcase usage and is not optimized for accuracy. In the following, we will download and adjust the model configuration to create a toy example, where we only use a small fraction of the original dataset. \n",
        "\n",
        "In order to train the full SQuAD model, leave the model parameters from the configuration file unchanged. This sets NUM_SAMPLES=-1 to use the entire dataset, which will slow down performance significantly. We recommend to use bash script and multi-GPU to accelerate this. \n"
      ]
    },
    {
      "cell_type": "code",
      "metadata": {
        "id": "n8HZrDmr12_-"
      },
      "source": [
        "# This is the model configuration file that we will download, do not change this\n",
        "MODEL_CONFIG = \"question_answering_squad_config.yaml\"\n",
        "\n",
        "# model parameters, play with these\n",
        "BATCH_SIZE = 12\n",
        "MAX_SEQ_LENGTH = 384\n",
        "# specify BERT-like model, you want to use\n",
        "PRETRAINED_BERT_MODEL = \"bert-base-uncased\"\n",
        "TOKENIZER_NAME = \"bert-base-uncased\" # tokenizer name\n",
        "\n",
        "# Number of data examples used for training, validation, test and inference\n",
        "TRAIN_NUM_SAMPLES = VAL_NUM_SAMPLES = TEST_NUM_SAMPLES = 5000 \n",
        "INFER_NUM_SAMPLES = 5\n",
        "\n",
        "TRAIN_FILE = f\"{DATA_DIR}/squad/v1.1/train-v1.1.json\"\n",
        "VAL_FILE = f\"{DATA_DIR}/squad/v1.1/dev-v1.1.json\"\n",
        "TEST_FILE = f\"{DATA_DIR}/squad/v1.1/dev-v1.1.json\"\n",
        "INFER_FILE = f\"{DATA_DIR}/squad/v1.1/dev-v1.1.json\"\n",
        "\n",
        "INFER_PREDICTION_OUTPUT_FILE = \"output_prediction.json\"\n",
        "INFER_NBEST_OUTPUT_FILE = \"output_nbest.json\"\n",
        "\n",
        "# training parameters\n",
        "LEARNING_RATE = 0.00003\n",
        "\n",
        "# number of epochs\n",
        "MAX_EPOCHS = 1"
      ],
      "execution_count": null,
      "outputs": []
    },
    {
      "cell_type": "markdown",
      "metadata": {
        "id": "daludzzL2Jba"
      },
      "source": [
        "# Model Configuration"
      ]
    },
    {
      "cell_type": "markdown",
      "metadata": {
        "id": "_whKCxfTMo6Y"
      },
      "source": [
        "The model is defined in a config file which declares multiple important sections. They are:\n",
        "- **model**: All arguments that will relate to the Model - language model, span prediction, optimizer and schedulers, datasets and any other related information\n",
        "\n",
        "- **trainer**: Any argument to be passed to PyTorch Lightning"
      ]
    },
    {
      "cell_type": "code",
      "metadata": {
        "id": "T1gA8PsJ13MJ"
      },
      "source": [
        "# download the model's default configuration file \n",
        "config_dir = WORK_DIR + '/configs/'\n",
        "os.makedirs(config_dir, exist_ok=True)\n",
        "if not os.path.exists(config_dir + MODEL_CONFIG):\n",
        "    print('Downloading config file...')\n",
        "    wget.download(f'https://raw.githubusercontent.com/NVIDIA/NeMo/{BRANCH}/examples/nlp/question_answering/conf/{MODEL_CONFIG}', config_dir)\n",
        "else:\n",
        "    print ('config file is already exists')"
      ],
      "execution_count": null,
      "outputs": []
    },
    {
      "cell_type": "code",
      "metadata": {
        "id": "mX3KmWMvSUQw"
      },
      "source": [
        "# this line will print the entire default config of the model\n",
        "config_path = f'{WORK_DIR}/configs/{MODEL_CONFIG}'\n",
        "print(config_path)\n",
        "config = OmegaConf.load(config_path)\n",
        "print(OmegaConf.to_yaml(config))"
      ],
      "execution_count": null,
      "outputs": []
    },
    {
      "cell_type": "markdown",
      "metadata": {
        "id": "ZCgWzNBkaQLZ"
      },
      "source": [
        "## Setting up data within the config\n",
        "\n",
        "Among other things, the config file contains dictionaries called dataset, train_ds and validation_ds, test_ds. These are configurations used to setup the Dataset and DataLoaders of the corresponding config.\n",
        "\n",
        "Specify data paths using `model.train_ds.file`, `model.valuation_ds.file` and `model.test_ds.file`.\n",
        "\n",
        "Let's now add the data paths to the config."
      ]
    },
    {
      "cell_type": "code",
      "metadata": {
        "id": "LQHCJN-ZaoLp"
      },
      "source": [
        "config.model.train_ds.file = TRAIN_FILE\n",
        "config.model.validation_ds.file = VAL_FILE\n",
        "config.model.test_ds.file = TEST_FILE\n",
        "\n",
        "config.model.train_ds.num_samples = TRAIN_NUM_SAMPLES\n",
        "config.model.validation_ds.num_samples = VAL_NUM_SAMPLES\n",
        "config.model.test_ds.num_samples = TEST_NUM_SAMPLES\n",
        "\n",
        "config.model.tokenizer.tokenizer_name = TOKENIZER_NAME"
      ],
      "execution_count": null,
      "outputs": []
    },
    {
      "cell_type": "markdown",
      "metadata": {
        "id": "nB96-3sTc3yk"
      },
      "source": [
        "# Building the PyTorch Lightning Trainer\n",
        "\n",
        "NeMo models are primarily PyTorch Lightning modules - and therefore are entirely compatible with the PyTorch Lightning ecosystem!\n",
        "\n",
        "Let's first instantiate a Trainer object!"
      ]
    },
    {
      "cell_type": "code",
      "metadata": {
        "id": "knF6QeQQdMrH"
      },
      "source": [
        "# lets modify some trainer configs\n",
        "# checks if we have GPU available and uses it\n",
        "cuda = 1 if torch.cuda.is_available() else 0\n",
        "config.trainer.gpus = cuda\n",
        "config.trainer.precision = 16 if torch.cuda.is_available() else 32\n",
        "\n",
        "# For mixed precision training, use precision=16 and amp_level=O1\n",
        "\n",
        "config.trainer.max_epochs = MAX_EPOCHS\n",
        "\n",
        "# Remove distributed training flags if only running on a single GPU or CPU\n",
        "config.trainer.accelerator = None\n",
        "\n",
        "print(\"Trainer config - \\n\")\n",
        "print(OmegaConf.to_yaml(config.trainer))\n",
        "\n",
        "trainer = pl.Trainer(**config.trainer)"
      ],
      "execution_count": null,
      "outputs": []
    },
    {
      "cell_type": "markdown",
      "metadata": {
        "id": "8IlEMdVxdr6p"
      },
      "source": [
        "# Setting up a NeMo Experiment¶\n",
        "\n",
        "NeMo has an experiment manager that handles logging and checkpointing for us, so let's use it!"
      ]
    },
    {
      "cell_type": "code",
      "metadata": {
        "id": "8uztqGAmdrYt"
      },
      "source": [
        "config.exp_manager.exp_dir = WORK_DIR\n",
        "exp_dir = exp_manager(trainer, config.get(\"exp_manager\", None))\n",
        "\n",
        "# the exp_dir provides a path to the current experiment for easy access\n",
        "exp_dir = str(exp_dir)"
      ],
      "execution_count": null,
      "outputs": []
    },
    {
      "cell_type": "markdown",
      "metadata": {
        "id": "D4jy28fbjekD"
      },
      "source": [
        "# Using an Out-Of-Box Model"
      ]
    },
    {
      "cell_type": "code",
      "metadata": {
        "id": "Ins2ZzJckKKo"
      },
      "source": [
        "# list available pretrained models\n",
        "nemo_nlp.models.QAModel.list_available_models()"
      ],
      "execution_count": null,
      "outputs": []
    },
    {
      "cell_type": "code",
      "metadata": {
        "id": "iFnzHvkVk-S5"
      },
      "source": [
        "# load pretained model\n",
        "pretrained_model_name=\"qa_squadv1.1_bertbase\"\n",
        "model = nemo_nlp.models.QAModel.from_pretrained(model_name=pretrained_model_name)"
      ],
      "execution_count": null,
      "outputs": []
    },
    {
      "cell_type": "markdown",
      "metadata": {
        "id": "6FI_nQsJo_11"
      },
      "source": [
        "# Model Training"
      ]
    },
    {
      "cell_type": "markdown",
      "metadata": {
        "id": "8tjLhUvL_o7_"
      },
      "source": [
        "Before initializing the model, we might want to modify some of the model configs."
      ]
    },
    {
      "cell_type": "code",
      "metadata": {
        "id": "Xeuc2i7Y_nP5"
      },
      "source": [
        "# complete list of supported BERT-like models\n",
        "nemo_nlp.modules.get_pretrained_lm_models_list()"
      ],
      "execution_count": null,
      "outputs": []
    },
    {
      "cell_type": "code",
      "metadata": {
        "id": "RK2xglXyAUOO"
      },
      "source": [
        "# add the specified above model parameters to the config\n",
        "config.model.language_model.pretrained_model_name = PRETRAINED_BERT_MODEL\n",
        "config.model.train_ds.batch_size = BATCH_SIZE\n",
        "config.model.validation_ds.batch_size  = BATCH_SIZE\n",
        "config.model.test_ds.batch_size = BATCH_SIZE\n",
        "config.model.optim.lr = LEARNING_RATE\n",
        "\n",
        "print(\"Updated model config - \\n\")\n",
        "print(OmegaConf.to_yaml(config.model))"
      ],
      "execution_count": null,
      "outputs": []
    },
    {
      "cell_type": "code",
      "metadata": {
        "id": "NgsGLydWo-6-"
      },
      "source": [
        "# initialize the model\n",
        "# dataset we'll be prepared for training and evaluation during\n",
        "model = nemo_nlp.models.QAModel(cfg=config.model, trainer=trainer)"
      ],
      "execution_count": null,
      "outputs": []
    },
    {
      "cell_type": "markdown",
      "metadata": {
        "id": "kQ592Tx4pzyB"
      },
      "source": [
        "## Monitoring Training Progress\n",
        "Optionally, you can create a Tensorboard visualization to monitor training progress."
      ]
    },
    {
      "cell_type": "code",
      "metadata": {
        "id": "mTJr16_pp0aS"
      },
      "source": [
        "try:\n",
        "  from google import colab\n",
        "  COLAB_ENV = True\n",
        "except (ImportError, ModuleNotFoundError):\n",
        "  COLAB_ENV = False\n",
        "\n",
        "# Load the TensorBoard notebook extension\n",
        "if COLAB_ENV:\n",
        "  %load_ext tensorboard\n",
        "  %tensorboard --logdir {exp_dir}\n",
        "else:\n",
        "  print(\"To use tensorboard, please use this notebook in a Google Colab environment.\")"
      ],
      "execution_count": null,
      "outputs": []
    },
    {
      "cell_type": "code",
      "metadata": {
        "id": "hUvnSpyjp0Dh"
      },
      "source": [
        "# start the training\n",
        "trainer.fit(model)"
      ],
      "execution_count": null,
      "outputs": []
    },
    {
      "cell_type": "markdown",
      "metadata": {
        "id": "JxBiIKMlH8yv"
      },
      "source": [
        "After training for 1 epoch, exact match on the evaluation data should be around 59.2%, F1 around 70.2%."
      ]
    },
    {
      "cell_type": "markdown",
      "metadata": {
        "id": "ynCLBmAWFVsM"
      },
      "source": [
        "# Evaluation\n",
        "\n",
        "To see how the model performs, let’s run evaluation on the test dataset."
      ]
    },
    {
      "cell_type": "code",
      "metadata": {
        "id": "XBMCoXAKFtSd"
      },
      "source": [
        "model.setup_test_data(test_data_config=config.model.test_ds)\n",
        "trainer.test(model)"
      ],
      "execution_count": null,
      "outputs": []
    },
    {
      "cell_type": "markdown",
      "metadata": {
        "id": "VPdzJVAgSFaJ"
      },
      "source": [
        "# Inference\n",
        "\n",
        "To use the model for creating predictions, let’s run inference on the unlabeled inference dataset."
      ]
    },
    {
      "cell_type": "code",
      "metadata": {
        "id": "DQhsamclRtxJ"
      },
      "source": [
        "# # store test prediction under the experiment output folder\n",
        "output_prediction_file = f\"{exp_dir}/{INFER_PREDICTION_OUTPUT_FILE}\"\n",
        "output_nbest_file = f\"{exp_dir}/{INFER_NBEST_OUTPUT_FILE}\"\n",
        "all_preds, all_nbests = model.inference(file=INFER_FILE, batch_size=5, num_samples=INFER_NUM_SAMPLES, output_nbest_file=output_nbest_file, output_prediction_file=output_prediction_file)"
      ],
      "execution_count": null,
      "outputs": []
    },
    {
      "cell_type": "code",
      "metadata": {
        "id": "sQpRIOaM_hCQ"
      },
      "source": [
        "for _, item in all_preds.items():\n",
        "    print(f\"question: {item[0]} answer: {item[1]}\")\n",
        "#The prediction file contains the predicted answer to each question id for the first TEST_NUM_SAMPLES.\n",
        "! python -m json.tool $exp_dir/$INFER_PREDICTION_OUTPUT_FILE"
      ],
      "execution_count": null,
      "outputs": []
    },
    {
      "cell_type": "markdown",
      "metadata": {
        "id": "ref1qSonGNhP"
      },
      "source": [
        "If you have NeMo installed locally, you can also train the model with \n",
        "[NeMo/examples/nlp/question_answering/get_squad.py](https://github.com/NVIDIA/NeMo/blob/stable/examples/nlp/question_answering/question_answering_squad.py).\n",
        "\n",
        "To run training script, use:\n",
        "\n",
        "`python question_answering_squad.py model.train_ds.file=TRAIN_FILE model.validation_ds.file=VAL_FILE model.test_ds.file=TEST_FILE`\n",
        "\n",
        "To improve the performance of the model, train with multi-GPU and a global batch size of 24. So if you use 8 GPUs with `trainer.gpus=8`, set `model.train_ds.batch_size=3`"
      ]
    }
  ]
}<|MERGE_RESOLUTION|>--- conflicted
+++ resolved
@@ -46,11 +46,7 @@
         "id": "uRLPr0TnIAHO"
       },
       "source": [
-<<<<<<< HEAD
-        "BRANCH = 'r1.4.0'"
-=======
         "BRANCH = 'r1.5.0'"
->>>>>>> e2d11bb1
       ],
       "execution_count": null,
       "outputs": []
