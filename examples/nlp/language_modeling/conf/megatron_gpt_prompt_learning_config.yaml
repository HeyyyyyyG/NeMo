name: megatron_virtual_prompt_gpt

trainer:
  devices: 1
  accelerator: gpu
  num_nodes: 1
  precision: 16
  logger: False # logger provided by exp_manager
  enable_checkpointing: False
  replace_sampler_ddp: False
  max_epochs: 3
  max_steps: null # consumed_samples = global_step * micro_batch_size * data_parallel_size * accumulate_grad_batches
  log_every_n_steps: 10
  val_check_interval: 1.0
  accumulate_grad_batches: 1
  gradient_clip_val: 1.0
  resume_from_checkpoint: null # The path to a checkpoint file to continue the training, restores the whole state including the epoch, step, LR schedulers, apex, etc.
  benchmark: False


exp_manager:
  explicit_log_dir: null
  exp_dir: null
  name: ${name}
  create_wandb_logger: False
  wandb_logger_kwargs:
    project: null
    name: null
  resume_if_exists: True
  resume_ignore_no_checkpoint: True
  create_checkpoint_callback: True
  checkpoint_callback_params:
    monitor: val_loss
    save_top_k: 2
    mode: min
<<<<<<< HEAD
    save_nemo_on_train_end: False # Should be false, correct prompt learning model file is saved at model.nemo_path set below, 
=======
    save_nemo_on_train_end: False
>>>>>>> 62b04488
    filename: 'megatron_gpt_prompt_tune--{val_loss:.3f}-{step}'
    model_parallel_size: ${model.tensor_model_parallel_size}
    save_best_model: True

model:
  seed: 1234
  nemo_path: ${name}.nemo # .nemo filename/absolute path to where the virtual prompt model parameters will be saved
  virtual_prompt_style: 'p-tuning' # one of 'prompt-tuning', 'p-tuning', or 'inference'
  encoder_seq_length: 2048 
  tensor_model_parallel_size: 1 # intra-layer model parallelism
  pipeline_model_parallel_size: 1 # inter-layer model parallelism
  global_batch_size: 8
  micro_batch_size: 4

  restore_path: null # Path to an existing p-tuned/prompt tuned .nemo model you wish to add new tasks to or run inference with
  language_model_path: models/megatron_125M_gpt.nemo # Path to the GPT language model .nemo file, always required
  existing_tasks: ['boolq', 'intent_and_slot'] # List of tasks the model has already been p-tuned/prompt-tuned for, needed when a restore path is given
  new_tasks: ['rte'] # List of new tasknames to be prompt-tuned

  task_templates: # Add more/replace tasks as needed, these are just examples
  - taskname: 'boolq' # The task name
    prompt_template: '<|VIRTUAL_PROMPT_0|> Passage: {passage} <|VIRTUAL_PROMPT_1|> \nQuestion: {question} \nAnswer: {answer}' # Prompt template for task, specify virtual prompt positions with <|VIRTUAL_PROMPT_#|>
    total_virtual_tokens: 30 # Sum of tokens in virtual_token_splits must add to this number. Can differ between new and existing tasks, but must match across all new tasks being tuned at the same time.
    virtual_token_splits: [20, 10] # number of virtual tokens to be inserted at each VIRTUAL PROMPT location, must add to total_virtual_tokens
    truncate_field: 'passage' # The {field} in the prompt template whose text will be truncated if the input is too long, if null, inputs that are too long will just be skipped.
    answer_only_loss: True 
    answer_field: 'answer'

  - taskname: 'intent_and_slot'
    prompt_template: '<|VIRTUAL_PROMPT_0|> intent options: {intent_options} <|VIRTUAL_PROMPT_1|> slot options: {slot_options} <|VIRTUAL_PROMPT_2|> {utterance} \nintent: {intent} \nslot: {slot}' 
    total_virtual_tokens: 30
    answer_only_loss: False 
    virtual_token_splits: [15, 10, 5]
    truncate_field: null

  - taskname: 'rte'
<<<<<<< HEAD
    prompt_template: '<|VIRTUAL_PROMPT_0|>{premise}\n{hypothesis}\n{answer}'
=======
    prompt_template: '<|VIRTUAL_PROMPT_0|>{text}{answer}'
>>>>>>> 62b04488
    total_virtual_tokens: 9 
    virtual_token_splits: [9]
    truncate_field: null
    answer_only_loss: True
    answer_field: 'answer'

  prompt_tuning: # Prompt tunin specific params
    new_prompt_init_methods: ['text'] # List of 'text' or 'random', should correspond to tasks listed in new tasks
    new_prompt_init_text: ['some init text goes here'] # some init text if init method is text, or None if init method is random

  p_tuning: # P-tuning specific params
    dropout: 0.0
    num_layers: 2

  data:
    train_ds: [data/rte_train.jsonl,]
    validation_ds: [data/rte_val.jsonl,]
    add_eos: True
    shuffle: True
    num_workers: 8
    pin_memory: True


  optim:
    name: fused_adam
    lr: 1e-4
    weight_decay: 0.01 
    betas: 
    - 0.9
    - 0.98
    sched:
      name: CosineAnnealing
      warmup_steps: 50
      constant_steps: 10
      min_lr: 0.0 # min_lr must be 0.0 if pipeline_parallel > 1
      monitor: val_loss
      reduce_on_plateau: false<|MERGE_RESOLUTION|>--- conflicted
+++ resolved
@@ -33,11 +33,7 @@
     monitor: val_loss
     save_top_k: 2
     mode: min
-<<<<<<< HEAD
     save_nemo_on_train_end: False # Should be false, correct prompt learning model file is saved at model.nemo_path set below, 
-=======
-    save_nemo_on_train_end: False
->>>>>>> 62b04488
     filename: 'megatron_gpt_prompt_tune--{val_loss:.3f}-{step}'
     model_parallel_size: ${model.tensor_model_parallel_size}
     save_best_model: True
@@ -74,11 +70,7 @@
     truncate_field: null
 
   - taskname: 'rte'
-<<<<<<< HEAD
     prompt_template: '<|VIRTUAL_PROMPT_0|>{premise}\n{hypothesis}\n{answer}'
-=======
-    prompt_template: '<|VIRTUAL_PROMPT_0|>{text}{answer}'
->>>>>>> 62b04488
     total_virtual_tokens: 9 
     virtual_token_splits: [9]
     truncate_field: null
